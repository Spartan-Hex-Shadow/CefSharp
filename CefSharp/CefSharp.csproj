--- conflicted
+++ resolved
@@ -99,14 +99,11 @@
     <Compile Include="IBrowser.cs" />
     <Compile Include="IFrame.cs" />
     <Compile Include="IJavascriptCallback.cs" />
-<<<<<<< HEAD
     <Compile Include="IJsDialogCallback.cs" />
     <Compile Include="Internals\IBrowserAdapter.cs">
       <SubType>Code</SubType>
     </Compile>
-=======
     <Compile Include="CefCursorType.cs" />
->>>>>>> f6b5787c
     <Compile Include="Internals\IntPtrExtensions.cs" />
     <Compile Include="Internals\JavascriptCallbackProxy.cs" />
     <Compile Include="Internals\JavascriptCallback.cs" />
