--- conflicted
+++ resolved
@@ -18,13 +18,9 @@
 
         public IntPtr FileMappingHandle { get; set; }
 
-<<<<<<< HEAD
-        public int BytesPerPixel { get; set; }
-        public int NumberOfBytes { get; set; }
-=======
         public int BytesPerPixel { get; protected set; }
         public bool DirtyRectSupport { get; protected set; }
->>>>>>> 2defbb59
+        public int NumberOfBytes { get; set; }
 
         public abstract bool CreateNewBitmap { get; }
         public abstract void ClearBitmap();
