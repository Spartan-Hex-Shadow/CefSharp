--- conflicted
+++ resolved
@@ -35,10 +35,6 @@
         /// <param name="selectedAcceptFilter">is the 0-based index of the filter that should be selected by default.</param>
         /// <param name="result">the filename(s) the dialog returns</param>
         /// <returns>To display a custom dialog return true. To display the default dialog return false.</returns>
-<<<<<<< HEAD
-        bool OnFileDialog(IWebBrowser browser, CefFileDialogMode mode, string title, string defaultFilePath, List<string> acceptFilters, out int selectedAcceptFilter, out List<string> result);
-=======
         bool OnFileDialog(IWebBrowser browser, CefFileDialogMode mode, string title, string defaultFilePath, List<string> acceptFilters, ref int selectedAcceptFilter, out List<string> result);
->>>>>>> 13669e1f
     }
 }