﻿// Copyright © 2010-2014 The CefSharp Authors. All rights reserved.
//
// Use of this source code is governed by a BSD-style license that can be found in the LICENSE file.

using CefSharp.Internals;
using Microsoft.Win32.SafeHandles;
using System;
using System.Collections.Generic;
using System.Linq;
using System.Threading.Tasks;
using System.Windows;
using System.Windows.Controls;
using System.Windows.Controls.Primitives;
using System.Windows.Input;
using System.Windows.Interop;
using System.Windows.Media;
using System.Windows.Threading;

namespace CefSharp.Wpf
{
    public class ChromiumWebBrowser : ContentControl, IRenderWebBrowser, IWpfWebBrowser
    {
        private static readonly Key[] KeysToSendtoBrowser =
        {
            Key.Tab,
            Key.Home, Key.End,
            Key.Left, Key.Right,
            Key.Up, Key.Down
        };

        private HwndSource source;
        private HwndSourceHook sourceHook;
        private DispatcherTimer tooltipTimer;
        private readonly ToolTip toolTip;
        private ManagedCefBrowserAdapter managedCefBrowserAdapter;
        private bool ignoreUriChange;
        private Matrix matrix;

        private Image image;
        private Image popupImage;
        private Popup popup;
        private ScaleTransform dpiTransform;
        private readonly List<IDisposable> disposables = new List<IDisposable>();

        public BrowserSettings BrowserSettings { get; set; }
        public IDialogHandler DialogHandler { get; set; }
        public IJsDialogHandler JsDialogHandler { get; set; }
        public IKeyboardHandler KeyboardHandler { get; set; }
        public IRequestHandler RequestHandler { get; set; }
        public IDownloadHandler DownloadHandler { get; set; }
        public ILifeSpanHandler LifeSpanHandler { get; set; }

        public event ConsoleMessageEventHandler ConsoleMessage;
        public event StatusMessageEventHandler StatusMessage;
        public event FrameLoadStartEventHandler FrameLoadStart;
        public event FrameLoadEndEventHandler FrameLoadEnd;
        public event LoadErrorEventHandler LoadError;

        public ICommand BackCommand { get; private set; }
        public ICommand ForwardCommand { get; private set; }
        public ICommand ReloadCommand { get; private set; }
        public ICommand PrintCommand { get; private set; }
        public ICommand ZoomInCommand { get; private set; }
        public ICommand ZoomOutCommand { get; private set; }
        public ICommand ZoomResetCommand { get; private set; }
        public ICommand ViewSourceCommand { get; private set; }
        public ICommand CleanupCommand { get; private set; }
        public ICommand StopCommand { get; private set; }

        #region CanGoBack dependency property

        public bool CanGoBack
        {
            get { return (bool)GetValue(CanGoBackProperty); }
            private set { SetValue(CanGoBackProperty, value); }
        }

        public static DependencyProperty CanGoBackProperty = DependencyProperty.Register("CanGoBack", typeof (bool), typeof (ChromiumWebBrowser));

        #endregion

        #region CanGoForward dependency property

        public bool CanGoForward
        {
            get { return (bool)GetValue(CanGoForwardProperty); }
            private set { SetValue(CanGoForwardProperty, value); }
        }

        public static DependencyProperty CanGoForwardProperty = DependencyProperty.Register("CanGoForward", typeof (bool), typeof (ChromiumWebBrowser));

        #endregion

        #region CanReload dependency property

        public bool CanReload
        {
            get { return (bool)GetValue(CanReloadProperty); }
            private set { SetValue(CanReloadProperty, value); }
        }

        public static DependencyProperty CanReloadProperty = DependencyProperty.Register("CanReload", typeof (bool), typeof (ChromiumWebBrowser));

        #endregion

        int IRenderWebBrowser.BytesPerPixel
        {
            get { return PixelFormat.BitsPerPixel / 8; }
        }

        int IRenderWebBrowser.Width
        {
            get { return (int)matrix.Transform(new Point(ActualWidth, ActualHeight)).X; }
        }

        int IRenderWebBrowser.Height
        {
            get { return (int)matrix.Transform(new Point(ActualWidth, ActualHeight)).Y; }
        }

        private static PixelFormat PixelFormat
        {
            get { return PixelFormats.Bgra32; }
        }

        #region Address dependency property

        public string Address
        {
            get { return (string)GetValue(AddressProperty); }
            set { SetValue(AddressProperty, value); }
        }

        public static readonly DependencyProperty AddressProperty =
            DependencyProperty.Register("Address", typeof(string), typeof(ChromiumWebBrowser),
                                        new UIPropertyMetadata(null, OnAddressChanged));

        private static void OnAddressChanged(DependencyObject sender, DependencyPropertyChangedEventArgs args)
        {
            var owner = (ChromiumWebBrowser)sender;
            var oldValue = (string)args.OldValue;
            var newValue = (string)args.NewValue;

            owner.OnAddressChanged(oldValue, newValue);
        }

        protected virtual void OnAddressChanged(string oldValue, string newValue)
        {
            if (ignoreUriChange)
            {
                return;
            }

            if (!Cef.IsInitialized &&
                !Cef.Initialize())
            {
                throw new InvalidOperationException("Cef::Initialize() failed");
            }

            // TODO: Consider making the delay here configurable.
            tooltipTimer = new DispatcherTimer(
                TimeSpan.FromSeconds(0.5),
                DispatcherPriority.Render,
                OnTooltipTimerTick,
                Dispatcher
            );

            managedCefBrowserAdapter.LoadUrl(Address);
        }

        #endregion Address dependency property

        #region IsLoading dependency property

        public bool IsLoading
        {
            get { return (bool)GetValue(IsLoadingProperty); }
            set { SetValue(IsLoadingProperty, value); }
        }

        public static readonly DependencyProperty IsLoadingProperty =
            DependencyProperty.Register("IsLoading", typeof(bool), typeof(ChromiumWebBrowser), new PropertyMetadata(false));

        #endregion IsLoading dependency property

        #region IsBrowserInitialized dependency property

        public bool IsBrowserInitialized
        {
            get { return (bool)GetValue(IsBrowserInitializedProperty); }
            set { SetValue(IsBrowserInitializedProperty, value); }
        }

        public static readonly DependencyProperty IsBrowserInitializedProperty =
            DependencyProperty.Register("IsBrowserInitialized", typeof(bool), typeof(ChromiumWebBrowser), new PropertyMetadata(false, OnIsBrowserInitializedChanged ));

        public event DependencyPropertyChangedEventHandler IsBrowserInitializedChanged;

        private static void OnIsBrowserInitializedChanged(DependencyObject d, DependencyPropertyChangedEventArgs e)
        {
            var owner = (ChromiumWebBrowser)d;
            bool oldValue = (bool)e.OldValue;
            bool newValue = (bool)e.NewValue;

            owner.OnIsBrowserInitializedChanged(oldValue, newValue);

            var handlers = owner.IsBrowserInitializedChanged;

            if (handlers != null)
            {
                handlers(owner, e);
            }
        }

        protected virtual void OnIsBrowserInitializedChanged(bool oldValue, bool newValue)
        {

        }

        #endregion IsInitialized dependency property

        #region Title dependency property

        public string Title
        {
            get { return (string)GetValue(TitleProperty); }
            set { SetValue(TitleProperty, value); }
        }

        public static readonly DependencyProperty TitleProperty =
            DependencyProperty.Register("Title", typeof(string), typeof(ChromiumWebBrowser), new PropertyMetadata(defaultValue: null));

        #endregion Title dependency property

        #region ZoomLevel dependency property

        public double ZoomLevel
        {
            get { return (double)GetValue(ZoomLevelProperty); }
            set { SetValue(ZoomLevelProperty, value); }
        }

        public static readonly DependencyProperty ZoomLevelProperty =
            DependencyProperty.Register("ZoomLevel", typeof(double), typeof(ChromiumWebBrowser),
                                        new UIPropertyMetadata(0d, OnZoomLevelChanged));

        private static void OnZoomLevelChanged(DependencyObject sender, DependencyPropertyChangedEventArgs args)
        {
            var owner = (ChromiumWebBrowser)sender;
            var oldValue = (double)args.OldValue;
            var newValue = (double)args.NewValue;

            owner.OnZoomLevelChanged(oldValue, newValue);
        }

        protected virtual void OnZoomLevelChanged(double oldValue, double newValue)
        {
            if (!Cef.IsInitialized)
            {
                throw new InvalidOperationException("Cef::IsInitialized is false");
            }

            managedCefBrowserAdapter.SetZoomLevel(newValue);
        }

        #endregion ZoomLevel dependency property

        #region ZoomLevelIncrement dependency property

        /// <summary>
        /// Specifies the amount used to increase/decrease to ZoomLevel by
        /// By Default this value is 0.10
        /// </summary>
        public double ZoomLevelIncrement
        {
            get { return (double)GetValue(ZoomLevelIncrementProperty); }
            set { SetValue(ZoomLevelIncrementProperty, value); }
        }

        public static readonly DependencyProperty ZoomLevelIncrementProperty =
            DependencyProperty.Register("ZoomLevelIncrement", typeof(double), typeof(ChromiumWebBrowser), new PropertyMetadata(0.10));

        #endregion ZoomLevelIncrement dependency property

        #region CleanupElement dependency property

        /// <summary>
        /// The CleanupElement Controls when the BrowserResources will be cleand up.
        /// The ChromiumWebBrowser will register on Unloaded of the provided Element and dispose all resources when that handler is called.
        /// By default the cleanup element is the Window that contains the ChromiumWebBrowser.
        /// if you want cleanup to happen earlier provide another FrameworkElement.
        /// Be aware that this Control is not usable anymore after cleanup is done.
        /// </summary>
        /// <value>
        /// The cleanup element.
        /// </value>
        public FrameworkElement CleanupElement
        {
            get { return (FrameworkElement)GetValue(CleanupElementProperty); }
            set { SetValue(CleanupElementProperty, value); }
        }

        public static readonly DependencyProperty CleanupElementProperty =
            DependencyProperty.Register("CleanupElement", typeof(FrameworkElement), typeof(ChromiumWebBrowser), new PropertyMetadata(null, OnCleanupElementChanged));

        private static void OnCleanupElementChanged(DependencyObject sender, DependencyPropertyChangedEventArgs args)
        {
            var owner = (ChromiumWebBrowser)sender;
            var oldValue = (FrameworkElement)args.OldValue;
            var newValue = (FrameworkElement)args.NewValue;

            owner.OnCleanupElementChanged(oldValue, newValue);
        }

        protected virtual void OnCleanupElementChanged(FrameworkElement oldValue, FrameworkElement newValue)
        {
            if (oldValue != null)
            {
                oldValue.Unloaded -= OnCleanupElementUnloaded;
            }

            if (newValue != null)
            {
                newValue.Unloaded -= OnCleanupElementUnloaded;
                newValue.Unloaded += OnCleanupElementUnloaded;
            }
        }

        private void OnCleanupElementUnloaded(object sender, RoutedEventArgs e)
        {
            Dispose();
        }

        public void Dispose()
        {
            Dispose(true);
            GC.SuppressFinalize(this);
        }

        protected virtual void Dispose(bool isdisposing)
        {
            Cef.RemoveDisposable(this);

            RemoveSourceHook();

            foreach (var disposable in disposables)
            {
                disposable.Dispose();
            }
            disposables.Clear();

<<<<<<< HEAD
            RemoveSourceHook();

            UiThreadRunAsync(() => WebBrowser = null);
=======
            DoInUi(() => WebBrowser = null);
>>>>>>> 60f8d3ff
            managedCefBrowserAdapter = null;
            ConsoleMessage = null;
            FrameLoadStart = null;
            FrameLoadEnd = null;
            LoadError = null;
        }

        #endregion CleanupElement dependency property

        #region TooltipText dependency property

        public string TooltipText
        {
            get { return (string)GetValue(TooltipTextProperty); }
            set { SetValue(TooltipTextProperty, value); }
        }

        public static readonly DependencyProperty TooltipTextProperty =
            DependencyProperty.Register("TooltipText", typeof(string), typeof(ChromiumWebBrowser), new PropertyMetadata(null, (sender, e) => ((ChromiumWebBrowser)sender).OnTooltipTextChanged()));

        private void OnTooltipTextChanged()
        {
            var timer = tooltipTimer;
            if (timer == null)
            {
                return;
            }

            timer.Stop();

            if (String.IsNullOrEmpty(TooltipText))
            {
                UiThreadRunAsync(() => UpdateTooltip(null), DispatcherPriority.Render);
            }
            else
            {
                timer.Start();
            }
        }

        #endregion

        #region WebBrowser dependency property

        public IWebBrowser WebBrowser
        {
            get { return (IWebBrowser)GetValue(WebBrowserProperty); }
            set { SetValue(WebBrowserProperty, value); }
        }

        public static readonly DependencyProperty WebBrowserProperty =
            DependencyProperty.Register("WebBrowser", typeof(IWebBrowser), typeof(ChromiumWebBrowser), new UIPropertyMetadata(defaultValue: null));

        #endregion WebBrowser dependency property

        static ChromiumWebBrowser()
        {
            var app = Application.Current;

            if (app != null)
            {
                app.Exit += OnApplicationExit;
            }
        }

        public ChromiumWebBrowser()
        {
            Cef.AddDisposable(this);
            Focusable = true;
            FocusVisualStyle = null;
            IsTabStop = true;

            Dispatcher.BeginInvoke((Action)(() => WebBrowser = this));

            Loaded += OnLoaded;
            Unloaded += OnUnloaded;

            GotKeyboardFocus += OnGotKeyboardFocus;
            LostKeyboardFocus += OnLostKeyboardFocus;

            IsVisibleChanged += OnIsVisibleChanged;

            ToolTip = toolTip = new ToolTip();
            toolTip.StaysOpen = true;
            toolTip.Visibility = Visibility.Collapsed;
            toolTip.Closed += OnTooltipClosed;


            BackCommand = new DelegateCommand(Back, () => CanGoBack);
            ForwardCommand = new DelegateCommand(Forward, () => CanGoForward);
            ReloadCommand = new DelegateCommand(Reload, () => CanReload);
            PrintCommand = new DelegateCommand(Print);
            ZoomInCommand = new DelegateCommand(ZoomIn);
            ZoomOutCommand = new DelegateCommand(ZoomOut);
            ZoomResetCommand = new DelegateCommand(ZoomReset);
            ViewSourceCommand = new DelegateCommand(ViewSource);
            CleanupCommand = new DelegateCommand(Dispose);
            StopCommand = new DelegateCommand(Stop);

            managedCefBrowserAdapter = new ManagedCefBrowserAdapter(this);
            managedCefBrowserAdapter.CreateOffscreenBrowser(BrowserSettings ?? new BrowserSettings());

            disposables.Add(managedCefBrowserAdapter);

            disposables.Add(new DisposableEventWrapper(this, ActualHeightProperty, OnActualSizeChanged));
            disposables.Add(new DisposableEventWrapper(this, ActualWidthProperty, OnActualSizeChanged));
        }

        ~ChromiumWebBrowser()
        {
            Dispose(false);
        }

        private void UiThreadRunAsync(Action action, DispatcherPriority priority = DispatcherPriority.DataBind)
        {
            if (Dispatcher.CheckAccess())
            {
                action();
            }
            else if (!Dispatcher.HasShutdownStarted)
            {
                Dispatcher.BeginInvoke(action, priority);
            }
        }

        private void OnActualSizeChanged(object sender, EventArgs e)
        {
            managedCefBrowserAdapter.WasResized();
        }

        private void OnIsVisibleChanged(object sender, DependencyPropertyChangedEventArgs args)
        {
            // If the control was not rendered yet when we tried to set up the source hook, it may have failed (since it couldn't
            // lookup the HwndSource), so we need to retry it whenever visibility changes.
            AddSourceHookIfNotAlreadyPresent();
        }

        private static void OnApplicationExit(object sender, ExitEventArgs e)
        {
            Cef.Shutdown();
        }

        private void OnLoaded(object sender, RoutedEventArgs routedEventArgs)
        {
            if (CleanupElement == null)
            {
                CleanupElement = Window.GetWindow(this);
            }

            AddSourceHookIfNotAlreadyPresent();
        }

        private void OnUnloaded(object sender, RoutedEventArgs routedEventArgs)
        {
            RemoveSourceHook();
        }

        public override void OnApplyTemplate()
        {
            base.OnApplyTemplate();

            AddSourceHookIfNotAlreadyPresent();

            CheckIsNonStandardDpi();

            // Create main window
            Content = image = CreateImage();
            Transform(image);

            popup = CreatePopup();
            Transform(popup);
        }

        private static Image CreateImage()
        {
            var temp = new Image();

            RenderOptions.SetBitmapScalingMode(temp, BitmapScalingMode.NearestNeighbor);

            temp.Stretch = Stretch.None;
            temp.HorizontalAlignment = HorizontalAlignment.Left;
            temp.VerticalAlignment = VerticalAlignment.Top;
            return temp;
        }

        private Popup CreatePopup()
        {
            var newPopup = new Popup
            {
                Child = popupImage = CreateImage(),
                PlacementTarget = this,
                Placement = PlacementMode.Relative,
            };

            newPopup.MouseEnter += PopupMouseEnter;
            newPopup.MouseLeave += PopupMouseLeave;

            return newPopup;
        }

        private void Transform(FrameworkElement element)
        {
            if (dpiTransform != null)
            {
                element.LayoutTransform = dpiTransform;
            }
        }

        private void CheckIsNonStandardDpi()
        {
            dpiTransform = new ScaleTransform(
                   1 / matrix.M11,
                   1 / matrix.M22
               );
        }

        private void AddSourceHookIfNotAlreadyPresent()
        {
            if (source != null)
            {
                return;
            }

            source = (HwndSource)PresentationSource.FromVisual(this);

            if (source != null)
            {
                matrix = source.CompositionTarget.TransformToDevice;
                sourceHook = SourceHook;
                source.AddHook(sourceHook);
            }
        }

        private void RemoveSourceHook()
        {
            if (source != null &&
                sourceHook != null)
            {
                source.RemoveHook(sourceHook);
                source = null;
            }
        }

        private IntPtr SourceHook(IntPtr hWnd, int message, IntPtr wParam, IntPtr lParam, ref bool handled)
        {
            handled = false;

            switch ((WM)message)
            {
                case WM.SYSCHAR:
                case WM.SYSKEYDOWN:
                case WM.SYSKEYUP:
                case WM.KEYDOWN:
                case WM.KEYUP:
                case WM.CHAR:
                case WM.IME_CHAR:
                    if (!IsKeyboardFocused)
                    {
                        break;
                    }

                    if (message == (int)WM.SYSKEYDOWN &&
                        wParam.ToInt32() == KeyInterop.VirtualKeyFromKey(Key.F4))
                    {
                        // We don't want CEF to receive this event (and mark it as handled), since that makes it impossible to
                        // shut down a CefSharp-based app by pressing Alt-F4, which is kind of bad.
                        return IntPtr.Zero;
                    }

                    if (managedCefBrowserAdapter.SendKeyEvent(message, wParam.ToInt32(), 0))
                    {
                        handled = true;
                    }

                    break;
            }

            return IntPtr.Zero;
        }

        void IRenderWebBrowser.InvokeRenderAsync(BitmapInfo bitmapInfo)
        {
            IRenderWebBrowser renderer = this;
            UiThreadRunAsync(() => renderer.SetBitmap(bitmapInfo), DispatcherPriority.Render);
        }

        void IWebBrowserInternal.SetAddress(string address)
        {
            UiThreadRunAsync(() =>
            {
                ignoreUriChange = true;
                SetCurrentValue(AddressProperty, address);
                ignoreUriChange = false;

                // The tooltip should obviously also be reset (and hidden) when the address changes.
                SetCurrentValue(TooltipTextProperty, null);
            });
        }

        void IWebBrowserInternal.SetIsLoading(bool isLoading)
        {
            UiThreadRunAsync(() => SetCurrentValue(IsLoadingProperty, isLoading));
        }

        void IWebBrowserInternal.SetNavState(bool canGoBack, bool canGoForward, bool canReload)
        {
            UiThreadRunAsync(() =>
            {
                CanGoBack = canGoBack;
                CanGoForward = canGoForward;
                CanReload = canReload;

                RaiseCommandsCanExecuteChanged();
            });
        }

        private void RaiseCommandsCanExecuteChanged()
        {
            ((DelegateCommand)BackCommand).RaiseCanExecuteChanged();
            ((DelegateCommand)ForwardCommand).RaiseCanExecuteChanged();
            ((DelegateCommand)ReloadCommand).RaiseCanExecuteChanged();
        }

        void IWebBrowserInternal.SetTitle(string title)
        {
            UiThreadRunAsync(() => SetCurrentValue(TitleProperty, title));
        }

        void IWebBrowserInternal.SetTooltipText(string tooltipText)
        {
            UiThreadRunAsync(() => SetCurrentValue(TooltipTextProperty, tooltipText));
        }

        void IRenderWebBrowser.SetPopupSizeAndPosition(int width, int height, int x, int y)
        {
            UiThreadRunAsync(() => SetPopupSizeAndPositionImpl(width, height, x, y));
        }

        void IRenderWebBrowser.SetPopupIsOpen(bool isOpen)
        {
            UiThreadRunAsync(() => { popup.IsOpen = isOpen; });
        }

        private static CefEventFlags GetModifiers(MouseEventArgs e)
        {
            CefEventFlags modifiers = 0;

            if (e.LeftButton == MouseButtonState.Pressed)
            {
                modifiers |= CefEventFlags.LeftMouseButton;
            }
            if (e.MiddleButton == MouseButtonState.Pressed)
            {
                modifiers |= CefEventFlags.MiddleMouseButton;
            }
            if (e.RightButton == MouseButtonState.Pressed)
            {
                modifiers |= CefEventFlags.RightMouseButton;
            }
            return modifiers;
        }

        private static CefEventFlags GetModifiers(KeyEventArgs e)
        {
            CefEventFlags modifiers = 0;

            if (e.KeyboardDevice.Modifiers.HasFlag(ModifierKeys.Shift))
            {
                modifiers |= CefEventFlags.ShiftDown;
            }

            if (e.KeyboardDevice.Modifiers.HasFlag(ModifierKeys.Alt))
            {
                modifiers |= CefEventFlags.AltDown;
            }

            if (e.KeyboardDevice.Modifiers.HasFlag(ModifierKeys.Control))
            {
                modifiers |= CefEventFlags.ControlDown;
            }

            return modifiers;
        }

        private void SetPopupSizeAndPositionImpl(int width, int height, int x, int y)
        {
            popup.Width = width;
            popup.Height = height;

            var popupOffset = new Point(x, y);
            popup.HorizontalOffset = popupOffset.X / matrix.M11;
            popup.VerticalOffset = popupOffset.Y / matrix.M22;
        }

        private void OnTooltipTimerTick(object sender, EventArgs e)
        {
            tooltipTimer.Stop();

            UpdateTooltip(TooltipText);
        }

        private void OnTooltipClosed(object sender, RoutedEventArgs e)
        {
            toolTip.Visibility = Visibility.Collapsed;

            // Set Placement to something other than PlacementMode.Mouse, so that when we re-show the tooltip in
            // UpdateTooltip(), the tooltip will be repositioned to the new mouse point.
            toolTip.Placement = PlacementMode.Absolute;
        }

        private void UpdateTooltip(string text)
        {
            if (String.IsNullOrEmpty(text))
            {
                toolTip.IsOpen = false;
            }
            else
            {
                toolTip.Content = text;
                toolTip.Placement = PlacementMode.Mouse;
                toolTip.Visibility = Visibility.Visible;
                toolTip.IsOpen = true;
            }
        }

        private void OnGotKeyboardFocus(object sender, KeyboardFocusChangedEventArgs e)
        {
            managedCefBrowserAdapter.SendFocusEvent(true);
        }

        private void OnLostKeyboardFocus(object sender, KeyboardFocusChangedEventArgs e)
        {
            managedCefBrowserAdapter.SendFocusEvent(false);
        }

        protected override void OnPreviewKeyDown(KeyEventArgs e)
        {
            OnPreviewKey(e);
        }

        protected override void OnPreviewKeyUp(KeyEventArgs e)
        {
            OnPreviewKey(e);
        }

        private void OnPreviewKey(KeyEventArgs e)
        {
            // For some reason, not all kinds of keypresses triggers the appropriate WM_ messages handled by our SourceHook, so
            // we have to handle these extra keys here. Hooking the Tab key like this makes the tab focusing in essence work like
            // KeyboardNavigation.TabNavigation="Cycle"; you will never be able to Tab out of the web browser control.

            if (KeysToSendtoBrowser.Contains(e.Key))
            {
                var message = (int)(e.IsDown ? WM.KEYDOWN : WM.KEYUP);
                var virtualKey = KeyInterop.VirtualKeyFromKey(e.Key);

                var modifiers = GetModifiers(e);
                managedCefBrowserAdapter.SendKeyEvent(message, virtualKey, modifiers);
                e.Handled = true;
            }

            if (e.IsDown && e.KeyboardDevice.Modifiers == ModifierKeys.Control)
            {
                switch (e.Key)
                {
                    case Key.X:
                        managedCefBrowserAdapter.Cut();
                        break;
                    case Key.C:
                        managedCefBrowserAdapter.Copy();
                        break;
                    case Key.V:
                        managedCefBrowserAdapter.Paste();
                        break;
                    case Key.A:
                        managedCefBrowserAdapter.SelectAll();
                        break;
                    case Key.Z:
                        managedCefBrowserAdapter.Undo();
                        break;
                    case Key.Y:
                        managedCefBrowserAdapter.Redo();
                        break;
                }
            }
        }

        protected override void OnMouseMove(MouseEventArgs e)
        {
            var point = GetPixelPosition(e);
            var modifiers = GetModifiers(e);

            managedCefBrowserAdapter.OnMouseMove((int)point.X, (int)point.Y, false, modifiers);
        }

        protected override void OnMouseWheel(MouseWheelEventArgs e)
        {
            var point = GetPixelPosition(e);

            managedCefBrowserAdapter.OnMouseWheel(
                (int)point.X,
                (int)point.Y,
                deltaX: 0,
                deltaY: e.Delta
            );
        }

        protected void PopupMouseEnter(object sender, MouseEventArgs e)
        {
            Focus();
            Mouse.Capture(this);
        }

        protected void PopupMouseLeave(object sender, MouseEventArgs e)
        {
            Mouse.Capture(null);
        }

        protected override void OnMouseDown(MouseButtonEventArgs e)
        {
            Focus();
            OnMouseButton(e);
            Mouse.Capture(this);
        }

        protected override void OnMouseUp(MouseButtonEventArgs e)
        {
            OnMouseButton(e);
            Mouse.Capture(null);
        }

        protected override void OnMouseLeave(MouseEventArgs e)
        {
            var modifiers = GetModifiers(e);
            managedCefBrowserAdapter.OnMouseMove(0, 0, true, modifiers);
        }

        private void OnMouseButton(MouseButtonEventArgs e)
        {
            MouseButtonType mouseButtonType;

            switch (e.ChangedButton)
            {
                case MouseButton.Left:
                    mouseButtonType = MouseButtonType.Left;
                    break;

                case MouseButton.Middle:
                    mouseButtonType = MouseButtonType.Middle;
                    break;

                case MouseButton.Right:
                    mouseButtonType = MouseButtonType.Right;
                    break;

                default:
                    return;
            }

            var modifiers = GetModifiers(e);
            var mouseUp = (e.ButtonState == MouseButtonState.Released);
            var point = GetPixelPosition(e);

            managedCefBrowserAdapter.OnMouseButton((int)point.X, (int)point.Y, mouseButtonType, mouseUp, e.ClickCount, modifiers);
        }

        void IWebBrowserInternal.OnInitialized()
        {
            UiThreadRunAsync(() =>
            {
                SetCurrentValue(IsBrowserInitializedProperty, true);
            });
        }

        public void Load(string url)
        {
            throw new NotImplementedException();
        }

        public void LoadHtml(string html, string url)
        {
            managedCefBrowserAdapter.LoadHtml(html, url);
        }

        public void Undo()
        {
            managedCefBrowserAdapter.Undo();
        }

        public void Redo()
        {
            managedCefBrowserAdapter.Redo();
        }

        public void Cut()
        {
            managedCefBrowserAdapter.Cut();
        }

        public void Copy()
        {
            managedCefBrowserAdapter.Copy();
        }

        public void Paste()
        {
            managedCefBrowserAdapter.Paste();
        }

        public void Delete()
        {
            managedCefBrowserAdapter.Delete();
        }

        public void SelectAll()
        {
            managedCefBrowserAdapter.SelectAll();
        }

        public void Stop()
        {
            managedCefBrowserAdapter.Stop();
        }

        private void Back()
        {
            managedCefBrowserAdapter.GoBack();
        }

        private void Forward()
        {
            managedCefBrowserAdapter.GoForward();
        }

        public void Reload()
        {
            Reload(false);
        }

        public void Reload(bool ignoreCache)
        {
            managedCefBrowserAdapter.Reload(ignoreCache);
        }

        private void Print()
        {
            managedCefBrowserAdapter.Print();
        }

        public void Find(int identifier, string searchText, bool forward, bool matchCase, bool findNext)
        {
            managedCefBrowserAdapter.Find(identifier, searchText, forward, matchCase, findNext);
        }

        public void StopFinding(bool clearSelection)
        {
            managedCefBrowserAdapter.StopFinding(clearSelection);
        }

        private void ZoomIn()
        {
            UiThreadRunAsync(() =>
            {
                ZoomLevel = ZoomLevel + ZoomLevelIncrement;
            });
        }

        private void ZoomOut()
        {
            UiThreadRunAsync(() =>
            {
                ZoomLevel = ZoomLevel - ZoomLevelIncrement;
            });
        }

        private void ZoomReset()
        {
            UiThreadRunAsync(() =>
            {
                ZoomLevel = 0;
            });
        }

        void IWebBrowserInternal.ShowDevTools()
        {
            // TODO: Do something about this one.
            var devToolsUrl = managedCefBrowserAdapter.DevToolsUrl;
            throw new NotImplementedException("Implement when Cef upgraded to 1750.");
        }

        void IWebBrowserInternal.CloseDevTools()
        {
            throw new NotImplementedException("Implement when Cef upgraded to 1750.");
        }

        public string DevToolsUrl
        {
            get { return managedCefBrowserAdapter.DevToolsUrl; }
        }

        void IWebBrowserInternal.OnFrameLoadStart(string url, bool isMainFrame)
        {
            var handler = FrameLoadStart;
            if (handler != null)
            {
                handler(this, new FrameLoadStartEventArgs(url, isMainFrame));
            }
        }

        void IWebBrowserInternal.OnFrameLoadEnd(string url, bool isMainFrame, int httpStatusCode)
        {
            var handler = FrameLoadEnd;

            if (handler != null)
            {
                handler(this, new FrameLoadEndEventArgs(url, isMainFrame, httpStatusCode));
            }
        }

        void IWebBrowserInternal.OnTakeFocus(bool next)
        {
            throw new NotImplementedException();
        }

        void IWebBrowserInternal.OnConsoleMessage(string message, string source, int line)
        {
            var handler = ConsoleMessage;
            if (handler != null)
            {
                handler(this, new ConsoleMessageEventArgs(message, source, line));
            }
        }

        void IWebBrowserInternal.OnStatusMessage(string value)
        {
            var handler = StatusMessage;
            if (handler != null)
            {
                handler(this, new StatusMessageEventArgs(value));
            }
        }

        void IWebBrowserInternal.OnLoadError(string url, CefErrorCode errorCode, string errorText)
        {
            var handler = LoadError;
            if (handler != null)
            {
                handler(this, new LoadErrorEventArgs(url, errorCode, errorText));
            }
        }

        public void RegisterJsObject(string name, object objectToBind)
        {
            managedCefBrowserAdapter.RegisterJsObject(name, objectToBind);
        }

        public void ExecuteScriptAsync(string script)
        {
            managedCefBrowserAdapter.ExecuteScriptAsync(script);
        }

        public Task<JavascriptResponse> EvaluateScriptAsync(string script)
        {
            return EvaluateScriptAsync(script, timeout: null);
        }

        public Task<JavascriptResponse> EvaluateScriptAsync(string script, TimeSpan? timeout)
        {
            if (timeout == null)
            {
                timeout = TimeSpan.FromSeconds(60);
            }

            return managedCefBrowserAdapter.EvaluateScript(script, timeout.Value);
        }

        void IRenderWebBrowser.SetCursor(IntPtr handle)
        {
            UiThreadRunAsync(() =>
            {
                Cursor = CursorInteropHelper.Create(new SafeFileHandle(handle, ownsHandle: false));
            });
        }

        void IRenderWebBrowser.ClearBitmap(BitmapInfo bitmapInfo)
        {
            bitmapInfo.InteropBitmap = null;
        }

        void IRenderWebBrowser.SetBitmap(BitmapInfo bitmapInfo)
        {
            lock (bitmapInfo.BitmapLock)
            {
                if (bitmapInfo.IsPopup)
                {
                    bitmapInfo.InteropBitmap = SetBitmapHelper(bitmapInfo,
                        (InteropBitmap)bitmapInfo.InteropBitmap, bitmap => popupImage.Source = bitmap);
                }
                else
                {
                    bitmapInfo.InteropBitmap = SetBitmapHelper(bitmapInfo,
                        (InteropBitmap)bitmapInfo.InteropBitmap, bitmap => image.Source = bitmap);
                }
            }
        }

        private Point GetPixelPosition(MouseEventArgs e)
        {
            var deviceIndependentPosition = e.GetPosition(this);
            var pixelPosition = matrix.Transform(deviceIndependentPosition);

            return pixelPosition;
        }

        private object SetBitmapHelper(BitmapInfo bitmapInfo, InteropBitmap bitmap, Action<InteropBitmap> imageSourceSetter)
        {
            if (bitmap == null)
            {
                imageSourceSetter(null);
                GC.Collect(1);

                var stride = bitmapInfo.Width * ((IRenderWebBrowser)this).BytesPerPixel;

                bitmap = (InteropBitmap)Imaging.CreateBitmapSourceFromMemorySection(bitmapInfo.FileMappingHandle,
                    bitmapInfo.Width, bitmapInfo.Height, PixelFormat, stride, 0);
                imageSourceSetter(bitmap);
            }

            bitmap.Invalidate();

            return bitmap;
        }

        public void ViewSource()
        {
            managedCefBrowserAdapter.ViewSource();
        }

        public Task<string> GetSourceAsync()
        {
            var taskStringVisitor = new TaskStringVisitor();
            managedCefBrowserAdapter.GetSource(taskStringVisitor);
            return taskStringVisitor.Task;
        }

        public Task<string> GetTextAsync()
        {
            var taskStringVisitor = new TaskStringVisitor();
            managedCefBrowserAdapter.GetText(taskStringVisitor);
            return taskStringVisitor.Task;
        }
    }
}<|MERGE_RESOLUTION|>--- conflicted
+++ resolved
@@ -349,13 +349,7 @@
             }
             disposables.Clear();
 
-<<<<<<< HEAD
-            RemoveSourceHook();
-
             UiThreadRunAsync(() => WebBrowser = null);
-=======
-            DoInUi(() => WebBrowser = null);
->>>>>>> 60f8d3ff
             managedCefBrowserAdapter = null;
             ConsoleMessage = null;
             FrameLoadStart = null;
