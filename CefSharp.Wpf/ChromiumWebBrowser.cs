﻿// Copyright © 2010-2014 The CefSharp Authors. All rights reserved.
//
// Use of this source code is governed by a BSD-style license that can be found in the LICENSE file.

using CefSharp.Internals;
using CefSharp.Wpf.Rendering;
using Microsoft.Win32.SafeHandles;
using System;
using System.Collections.Generic;
using System.IO;
using System.Text;
using System.Threading.Tasks;
using System.Windows;
using System.Windows.Controls;
using System.Windows.Controls.Primitives;
using System.Windows.Input;
using System.Windows.Interop;
using System.Windows.Media;
using System.Windows.Threading;

namespace CefSharp.Wpf
{
    public class ChromiumWebBrowser : ContentControl, IRenderWebBrowser, IWpfWebBrowser
    {
        private readonly List<IDisposable> disposables = new List<IDisposable>();
        private readonly ScaleTransform imageTransform;

        private HwndSource source;
        private HwndSourceHook sourceHook;
        private DispatcherTimer tooltipTimer;
        private readonly ToolTip toolTip;
        private ManagedCefBrowserAdapter managedCefBrowserAdapter;
        private bool ignoreUriChange;
        private bool browserCreated;
        private Matrix matrix;
        private Image image;
        private Image popupImage;
        private Popup popup;

        public BrowserSettings BrowserSettings { get; set; }
        public IDialogHandler DialogHandler { get; set; }
        public IJsDialogHandler JsDialogHandler { get; set; }
        public IKeyboardHandler KeyboardHandler { get; set; }
        public IRequestHandler RequestHandler { get; set; }
        public IDownloadHandler DownloadHandler { get; set; }
        public ILifeSpanHandler LifeSpanHandler { get; set; }
        public IMenuHandler MenuHandler { get; set; }
        public IFocusHandler FocusHandler { get; set; }
        public IDragHandler DragHandler { get; set; }
        public IResourceHandlerFactory ResourceHandlerFactory { get; set; }
        public IGeolocationHandler GeolocationHandler { get; set; }
        public IBitmapFactory BitmapFactory { get; set; }

        public event EventHandler<ConsoleMessageEventArgs> ConsoleMessage;
        public event EventHandler<StatusMessageEventArgs> StatusMessage;
        public event EventHandler<FrameLoadStartEventArgs> FrameLoadStart;
        public event EventHandler<FrameLoadEndEventArgs> FrameLoadEnd;
        public event EventHandler<LoadErrorEventArgs> LoadError;
        public event EventHandler<LoadingStateChangedEventArgs> LoadingStateChanged;

        /// <summary>
        /// Raised before each render cycle, and allows you to adjust the bitmap before it's rendered/applied
        /// </summary>
        public event EventHandler<RenderingEventArgs> Rendering;

        public ICommand BackCommand { get; private set; }
        public ICommand ForwardCommand { get; private set; }
        public ICommand ReloadCommand { get; private set; }
        public ICommand PrintCommand { get; private set; }
        public ICommand ZoomInCommand { get; private set; }
        public ICommand ZoomOutCommand { get; private set; }
        public ICommand ZoomResetCommand { get; private set; }
        public ICommand ViewSourceCommand { get; private set; }
        public ICommand CleanupCommand { get; private set; }
        public ICommand StopCommand { get; private set; }
        public ICommand CutCommand { get; private set; }
        public ICommand CopyCommand { get; private set; }
        public ICommand PasteCommand { get; private set; }
        public ICommand SelectAllCommand { get; private set; }
        public ICommand UndoCommand { get; private set; }
        public ICommand RedoCommand { get; private set; }

        static ChromiumWebBrowser()
        {
            var app = Application.Current;

            if (app != null)
            {
                app.Exit += OnApplicationExit;
            }
        }

        public ChromiumWebBrowser()
        {
            if (!Cef.IsInitialized && !Cef.Initialize())
            {
                throw new InvalidOperationException("Cef::Initialize() failed");
            }

            BitmapFactory = new BitmapFactory();

            Cef.AddDisposable(this);
            Focusable = true;
            FocusVisualStyle = null;
            IsTabStop = true;

            Dispatcher.BeginInvoke((Action)(() => WebBrowser = this));

            Loaded += OnLoaded;

            GotKeyboardFocus += OnGotKeyboardFocus;
            LostKeyboardFocus += OnLostKeyboardFocus;

            // Drag Drop events
            DragEnter += OnDragEnter;
            DragOver += OnDragOver;
            DragLeave += OnDragLeave;
            Drop += OnDrop;

            IsVisibleChanged += OnIsVisibleChanged;

            ToolTip = toolTip = new ToolTip();
            toolTip.StaysOpen = true;
            toolTip.Visibility = Visibility.Collapsed;
            toolTip.Closed += OnTooltipClosed;

            BackCommand = new DelegateCommand(Back, () => CanGoBack);
            ForwardCommand = new DelegateCommand(Forward, () => CanGoForward);
            ReloadCommand = new DelegateCommand(Reload, () => CanReload);
            PrintCommand = new DelegateCommand(Print);
            ZoomInCommand = new DelegateCommand(ZoomIn);
            ZoomOutCommand = new DelegateCommand(ZoomOut);
            ZoomResetCommand = new DelegateCommand(ZoomReset);
            ViewSourceCommand = new DelegateCommand(ViewSource);
            CleanupCommand = new DelegateCommand(Dispose);
            StopCommand = new DelegateCommand(Stop);
            CutCommand = new DelegateCommand(Cut);
            CopyCommand = new DelegateCommand(Copy);
            PasteCommand = new DelegateCommand(Paste);
            SelectAllCommand = new DelegateCommand(SelectAll);
            UndoCommand = new DelegateCommand(Undo);
            RedoCommand = new DelegateCommand(Redo);

            imageTransform = new ScaleTransform();
            managedCefBrowserAdapter = new ManagedCefBrowserAdapter(this, true);

            disposables.Add(managedCefBrowserAdapter);
            disposables.Add(new DisposableEventWrapper(this, ActualHeightProperty, OnActualSizeChanged));
            disposables.Add(new DisposableEventWrapper(this, ActualWidthProperty, OnActualSizeChanged));

            ResourceHandlerFactory = new DefaultResourceHandlerFactory();
            BrowserSettings = new BrowserSettings();

            PresentationSource.AddSourceChangedHandler(this, PresentationSourceChangedHandler);
        }

        ~ChromiumWebBrowser()
        {
            Dispose(false);
        }

        public void Dispose()
        {
            Dispose(true);
            GC.SuppressFinalize(this);
        }

        protected virtual void Dispose(bool isdisposing)
        {
            // No longer reference event listeners:
            ConsoleMessage = null;
            FrameLoadStart = null;
            FrameLoadEnd = null;
            LoadError = null;
            LoadingStateChanged = null;

            // No longer reference handlers:
            ResourceHandlerFactory = null;
            DialogHandler = null;
            JsDialogHandler = null;
            KeyboardHandler = null;
            RequestHandler = null;
            DownloadHandler = null;
            LifeSpanHandler = null;
            MenuHandler = null;
            FocusHandler = null;
            DragHandler = null;
            GeolocationHandler = null;
            Rendering = null;

            if (isdisposing)
            {
                if (BrowserSettings != null)
                {
                    BrowserSettings.Dispose();
                    BrowserSettings = null;
                }

                PresentationSource.RemoveSourceChangedHandler(this, PresentationSourceChangedHandler);

                // Release internal event listeners:
                Loaded -= OnLoaded;
                GotKeyboardFocus -= OnGotKeyboardFocus;
                LostKeyboardFocus -= OnLostKeyboardFocus;

                // Release internal event listeners for Drag Drop events:
                DragEnter -= OnDragEnter;
                DragOver -= OnDragOver;
                DragLeave -= OnDragLeave;
                Drop -= OnDrop;

                IsVisibleChanged -= OnIsVisibleChanged;

                if (tooltipTimer != null)
                {
                    tooltipTimer.Tick -= OnTooltipTimerTick;
                }

                if (CleanupElement != null)
                {
                    CleanupElement.Unloaded -= OnCleanupElementUnloaded;
                }

                foreach (var disposable in disposables)
                {
                    disposable.Dispose();
                }
                disposables.Clear();
                UiThreadRunAsync(() => WebBrowser = null);
            }

            Cef.RemoveDisposable(this);

            RemoveSourceHook();

            managedCefBrowserAdapter = null;
        }

        ScreenInfo IRenderWebBrowser.GetScreenInfo()
        {
            var screenInfo = new ScreenInfo();

            var point = matrix.Transform(new Point(ActualWidth, ActualHeight));

            screenInfo.Width = (int)point.X;
            screenInfo.Height = (int)point.Y;
            screenInfo.ScaleFactor = (float)matrix.M11;

            return screenInfo;
        }

        BitmapInfo IRenderWebBrowser.CreateBitmapInfo(bool isPopup)
        {
            if (BitmapFactory == null)
            {
                throw new Exception("BitmapFactory cannot be null");
            }
            return BitmapFactory.CreateBitmap(isPopup);
        }

        void IRenderWebBrowser.InvokeRenderAsync(BitmapInfo bitmapInfo)
        {
            UiThreadRunAsync(delegate
            {
                lock (bitmapInfo.BitmapLock)
                {
                    var wpfBitmapInfo = (WpfBitmapInfo)bitmapInfo;
                    // Inform parents that the browser rendering is updating
                    OnRendering(this, wpfBitmapInfo);

                    // Now update the WPF image
                    if (wpfBitmapInfo.CreateNewBitmap)
                    {
                        var img = bitmapInfo.IsPopup ? popupImage : image;

                        img.Source = null;
                        GC.Collect(1);

                        img.Source = wpfBitmapInfo.CreateBitmap();
                    }

                    wpfBitmapInfo.Invalidate();
                }
            },
            DispatcherPriority.Render);
        }

        void IRenderWebBrowser.SetPopupSizeAndPosition(int width, int height, int x, int y)
        {
            UiThreadRunAsync(() => SetPopupSizeAndPositionImpl(width, height, x, y));
        }

        void IRenderWebBrowser.SetPopupIsOpen(bool isOpen)
        {
            UiThreadRunAsync(() => { popup.IsOpen = isOpen; });
        }

        void IRenderWebBrowser.SetCursor(IntPtr handle)
        {
            UiThreadRunAsync(() =>
            {
                Cursor = CursorInteropHelper.Create(new SafeFileHandle(handle, ownsHandle: false));
            });
        }

        void IWebBrowserInternal.SetAddress(string address)
        {
            UiThreadRunAsync(() =>
            {
                ignoreUriChange = true;
                SetCurrentValue(AddressProperty, address);
                ignoreUriChange = false;

                // The tooltip should obviously also be reset (and hidden) when the address changes.
                SetCurrentValue(TooltipTextProperty, null);
            });
        }

<<<<<<< HEAD
=======
        void IWebBrowserInternal.SetIsLoading(bool isLoading)
        {
            
        }

>>>>>>> d7525280
        void IWebBrowserInternal.SetLoadingStateChange(bool canGoBack, bool canGoForward, bool isLoading)
        {
            UiThreadRunAsync(() =>
            {
                SetCurrentValue(CanGoBackProperty, canGoBack);
                SetCurrentValue(CanGoForwardProperty, canGoForward);
                SetCurrentValue(CanReloadProperty, !isLoading);
                SetCurrentValue(IsLoadingProperty, isLoading);

                ((DelegateCommand)BackCommand).RaiseCanExecuteChanged();
                ((DelegateCommand)ForwardCommand).RaiseCanExecuteChanged();
                ((DelegateCommand)ReloadCommand).RaiseCanExecuteChanged();
            });

            var handler = LoadingStateChanged;
            if (handler != null)
            {
                handler(this, new LoadingStateChangedEventArgs(canGoBack, canGoForward, isLoading));
            }
        }

        void IWebBrowserInternal.SetTitle(string title)
        {
            UiThreadRunAsync(() => SetCurrentValue(TitleProperty, title));
        }

        void IWebBrowserInternal.SetTooltipText(string tooltipText)
        {
            UiThreadRunAsync(() => SetCurrentValue(TooltipTextProperty, tooltipText));
        }

        void IWebBrowserInternal.OnFrameLoadStart(string url, bool isMainFrame)
        {
            var handler = FrameLoadStart;
            if (handler != null)
            {
                handler(this, new FrameLoadStartEventArgs(url, isMainFrame));
            }
        }

        void IWebBrowserInternal.OnFrameLoadEnd(string url, bool isMainFrame, int httpStatusCode)
        {
            var handler = FrameLoadEnd;

            if (handler != null)
            {
                handler(this, new FrameLoadEndEventArgs(url, isMainFrame, httpStatusCode));
            }
        }

        void IWebBrowserInternal.OnConsoleMessage(string message, string source, int line)
        {
            var handler = ConsoleMessage;
            if (handler != null)
            {
                handler(this, new ConsoleMessageEventArgs(message, source, line));
            }
        }

        void IWebBrowserInternal.OnStatusMessage(string value)
        {
            var handler = StatusMessage;
            if (handler != null)
            {
                handler(this, new StatusMessageEventArgs(value));
            }
        }

        void IWebBrowserInternal.OnLoadError(string url, CefErrorCode errorCode, string errorText)
        {
            var handler = LoadError;
            if (handler != null)
            {
                handler(this, new LoadErrorEventArgs(url, errorCode, errorText));
            }
        }

        void IWebBrowserInternal.OnInitialized()
        {
            UiThreadRunAsync(() => SetCurrentValue(IsBrowserInitializedProperty, true));
        }

        #region CanGoBack dependency property

        public bool CanGoBack
        {
            get { return (bool)GetValue(CanGoBackProperty); }
        }

        public static DependencyProperty CanGoBackProperty = DependencyProperty.Register("CanGoBack", typeof(bool), typeof(ChromiumWebBrowser));

        #endregion

        #region CanGoForward dependency property

        public bool CanGoForward
        {
            get { return (bool)GetValue(CanGoForwardProperty); }
        }

        public static DependencyProperty CanGoForwardProperty = DependencyProperty.Register("CanGoForward", typeof(bool), typeof(ChromiumWebBrowser));

        #endregion

        #region CanReload dependency property

        public bool CanReload
        {
            get { return (bool)GetValue(CanReloadProperty); }
        }

        public static DependencyProperty CanReloadProperty = DependencyProperty.Register("CanReload", typeof(bool), typeof(ChromiumWebBrowser));

        #endregion

        #region Address dependency property

        public string Address
        {
            get { return (string)GetValue(AddressProperty); }
            set { SetValue(AddressProperty, value); }
        }

        public static readonly DependencyProperty AddressProperty =
            DependencyProperty.Register("Address", typeof(string), typeof(ChromiumWebBrowser),
                                        new UIPropertyMetadata(null, OnAddressChanged));

        private static void OnAddressChanged(DependencyObject sender, DependencyPropertyChangedEventArgs args)
        {
            var owner = (ChromiumWebBrowser)sender;
            var oldValue = (string)args.OldValue;
            var newValue = (string)args.NewValue;

            owner.OnAddressChanged(oldValue, newValue);
        }

        protected virtual void OnAddressChanged(string oldValue, string newValue)
        {
            if (ignoreUriChange)
            {
                return;
            }

            Load(newValue);
        }

        #endregion Address dependency property

        #region IsLoading dependency property

        public bool IsLoading
        {
            get { return (bool)GetValue(IsLoadingProperty); }
        }

        public static readonly DependencyProperty IsLoadingProperty =
            DependencyProperty.Register("IsLoading", typeof(bool), typeof(ChromiumWebBrowser), new PropertyMetadata(false));

        #endregion IsLoading dependency property

        #region IsBrowserInitialized dependency property

        public bool IsBrowserInitialized
        {
            get { return (bool)GetValue(IsBrowserInitializedProperty); }
        }

        public static readonly DependencyProperty IsBrowserInitializedProperty =
            DependencyProperty.Register("IsBrowserInitialized", typeof(bool), typeof(ChromiumWebBrowser), new PropertyMetadata(false, OnIsBrowserInitializedChanged));

        public event DependencyPropertyChangedEventHandler IsBrowserInitializedChanged;

        private static void OnIsBrowserInitializedChanged(DependencyObject d, DependencyPropertyChangedEventArgs e)
        {
            var owner = (ChromiumWebBrowser)d;
            var oldValue = (bool)e.OldValue;
            var newValue = (bool)e.NewValue;

            owner.OnIsBrowserInitializedChanged(oldValue, newValue);

            var handlers = owner.IsBrowserInitializedChanged;

            if (handlers != null)
            {
                handlers(owner, e);
            }
        }

        protected virtual void OnIsBrowserInitializedChanged(bool oldValue, bool newValue)
        {
        }

        #endregion IsInitialized dependency property

        #region Title dependency property

        public string Title
        {
            get { return (string)GetValue(TitleProperty); }
            set { SetValue(TitleProperty, value); }
        }

        public static readonly DependencyProperty TitleProperty =
            DependencyProperty.Register("Title", typeof(string), typeof(ChromiumWebBrowser), new PropertyMetadata(null, OnTitleChanged));

        public event DependencyPropertyChangedEventHandler TitleChanged;

        private static void OnTitleChanged(DependencyObject d, DependencyPropertyChangedEventArgs e)
        {
            var owner = (ChromiumWebBrowser)d;

            var handlers = owner.TitleChanged;

            if (handlers != null)
            {
                handlers(owner, e);
            }
        }

        #endregion Title dependency property

        #region ZoomLevel dependency property

        public double ZoomLevel
        {
            get { return (double)GetValue(ZoomLevelProperty); }
            set { SetValue(ZoomLevelProperty, value); }
        }

        public static readonly DependencyProperty ZoomLevelProperty =
            DependencyProperty.Register("ZoomLevel", typeof(double), typeof(ChromiumWebBrowser),
                                        new UIPropertyMetadata(0d, OnZoomLevelChanged));

        private static void OnZoomLevelChanged(DependencyObject sender, DependencyPropertyChangedEventArgs args)
        {
            var owner = (ChromiumWebBrowser)sender;
            var oldValue = (double)args.OldValue;
            var newValue = (double)args.NewValue;

            owner.OnZoomLevelChanged(oldValue, newValue);
        }

        protected virtual void OnZoomLevelChanged(double oldValue, double newValue)
        {
            managedCefBrowserAdapter.SetZoomLevel(newValue);
        }

        #endregion ZoomLevel dependency property

        #region ZoomLevelIncrement dependency property

        /// <summary>
        /// Specifies the amount used to increase/decrease to ZoomLevel by
        /// By Default this value is 0.10
        /// </summary>
        public double ZoomLevelIncrement
        {
            get { return (double)GetValue(ZoomLevelIncrementProperty); }
            set { SetValue(ZoomLevelIncrementProperty, value); }
        }

        public static readonly DependencyProperty ZoomLevelIncrementProperty =
            DependencyProperty.Register("ZoomLevelIncrement", typeof(double), typeof(ChromiumWebBrowser), new PropertyMetadata(0.10));

        #endregion ZoomLevelIncrement dependency property

        #region CleanupElement dependency property

        /// <summary>
        /// The CleanupElement Controls when the BrowserResources will be cleand up.
        /// The ChromiumWebBrowser will register on Unloaded of the provided Element and dispose all resources when that handler is called.
        /// By default the cleanup element is the Window that contains the ChromiumWebBrowser.
        /// if you want cleanup to happen earlier provide another FrameworkElement.
        /// Be aware that this Control is not usable anymore after cleanup is done.
        /// </summary>
        /// <value>
        /// The cleanup element.
        /// </value>
        public FrameworkElement CleanupElement
        {
            get { return (FrameworkElement)GetValue(CleanupElementProperty); }
            set { SetValue(CleanupElementProperty, value); }
        }

        public static readonly DependencyProperty CleanupElementProperty =
            DependencyProperty.Register("CleanupElement", typeof(FrameworkElement), typeof(ChromiumWebBrowser), new PropertyMetadata(null, OnCleanupElementChanged));

        private static void OnCleanupElementChanged(DependencyObject sender, DependencyPropertyChangedEventArgs args)
        {
            var owner = (ChromiumWebBrowser)sender;
            var oldValue = (FrameworkElement)args.OldValue;
            var newValue = (FrameworkElement)args.NewValue;

            owner.OnCleanupElementChanged(oldValue, newValue);
        }

        protected virtual void OnCleanupElementChanged(FrameworkElement oldValue, FrameworkElement newValue)
        {
            if (oldValue != null)
            {
                oldValue.Unloaded -= OnCleanupElementUnloaded;
            }

            if (newValue != null)
            {
                newValue.Unloaded -= OnCleanupElementUnloaded;
                newValue.Unloaded += OnCleanupElementUnloaded;
            }
        }

        private void OnCleanupElementUnloaded(object sender, RoutedEventArgs e)
        {
            Dispose();
        }

        #endregion CleanupElement dependency property

        #region TooltipText dependency property

        public string TooltipText
        {
            get { return (string)GetValue(TooltipTextProperty); }
        }

        public static readonly DependencyProperty TooltipTextProperty =
            DependencyProperty.Register("TooltipText", typeof(string), typeof(ChromiumWebBrowser), new PropertyMetadata(null, (sender, e) => ((ChromiumWebBrowser)sender).OnTooltipTextChanged()));

        private void OnTooltipTextChanged()
        {
            var timer = tooltipTimer;
            if (timer == null)
            {
                return;
            }

            timer.Stop();

            if (String.IsNullOrEmpty(TooltipText))
            {
                UiThreadRunAsync(() => UpdateTooltip(null), DispatcherPriority.Render);
            }
            else
            {
                timer.Start();
            }
        }

        #endregion

        #region WebBrowser dependency property

        public IWebBrowser WebBrowser
        {
            get { return (IWebBrowser)GetValue(WebBrowserProperty); }
            set { SetValue(WebBrowserProperty, value); }
        }

        public static readonly DependencyProperty WebBrowserProperty =
            DependencyProperty.Register("WebBrowser", typeof(IWebBrowser), typeof(ChromiumWebBrowser), new UIPropertyMetadata(defaultValue: null));

        #endregion WebBrowser dependency property

        private void OnDrop(object sender, DragEventArgs e)
        {
            managedCefBrowserAdapter.OnDragTargetDragDrop(GetMouseEvent(e));
        }

        private void OnDragLeave(object sender, DragEventArgs e)
        {
            managedCefBrowserAdapter.OnDragTargetDragLeave();
        }

        private void OnDragOver(object sender, DragEventArgs e)
        {
            managedCefBrowserAdapter.OnDragTargetDragOver(GetMouseEvent(e), GetDragOperationsMask(e.AllowedEffects));
        }

        private void OnDragEnter(object sender, DragEventArgs e)
        {
            managedCefBrowserAdapter.OnDragTargetDragEnter(GetDragDataWrapper(e), GetMouseEvent(e), GetDragOperationsMask(e.AllowedEffects));
        }

        /// <summary>
        /// Converts .NET drag drop effects to CEF Drag Operations
        /// </summary>s
        private static DragOperationsMask GetDragOperationsMask(DragDropEffects dragDropEffects)
        {
            var operations = DragOperationsMask.None;

            if (dragDropEffects.HasFlag(DragDropEffects.All))
            {
                operations |= DragOperationsMask.Every;
            }
            if (dragDropEffects.HasFlag(DragDropEffects.Copy))
            {
                operations |= DragOperationsMask.Copy;
            }
            if (dragDropEffects.HasFlag(DragDropEffects.Move))
            {
                operations |= DragOperationsMask.Move;
            }
            if (dragDropEffects.HasFlag(DragDropEffects.Link))
            {
                operations |= DragOperationsMask.Link;
            }

            return operations;
        }

        private static CefDragDataWrapper GetDragDataWrapper(DragEventArgs e)
        {
            // Convert Drag Data
            var dragData = CefDragDataWrapper.Create();

            // Files            
            dragData.IsFile = e.Data.GetDataPresent(DataFormats.FileDrop);
            if (dragData.IsFile)
            {
                // As per documentation, we only need to specify FileNames, not FileName, when dragging into the browser (http://magpcss.org/ceforum/apidocs3/projects/(default)/CefDragData.html)
                foreach (var filePath in (string[])e.Data.GetData(DataFormats.FileDrop))
                {
                    var displayName = Path.GetFileName(filePath);

                    dragData.AddFile(filePath.Replace("\\", "/"), displayName);
                }
            }

            // Link/Url
            var link = GetLink(e.Data);
            dragData.IsLink = !string.IsNullOrEmpty(link);
            if (dragData.IsLink)
            {
                dragData.LinkUrl = link;
            }

            // Text/HTML
            dragData.IsFragment = e.Data.GetDataPresent(DataFormats.Text);
            if (dragData.IsFragment)
            {
                dragData.FragmentText = (string)e.Data.GetData(DataFormats.Text);
                dragData.FragmentHtml = (string)e.Data.GetData(DataFormats.Html);
            }

            return dragData;
        }

        private static string GetLink(IDataObject data)
        {
            const string asciiUrlDataFormatName = "UniformResourceLocator";
            const string unicodeUrlDataFormatName = "UniformResourceLocatorW";

            // Try Unicode
            if (data.GetDataPresent(unicodeUrlDataFormatName))
            {
                // Try to read a Unicode URL from the data
                var unicodeUrl = ReadUrlFromDragDropData(data, unicodeUrlDataFormatName, Encoding.Unicode);
                if (unicodeUrl != null)
                {
                    return unicodeUrl;
                }
            }

            // Try ASCII
            if (data.GetDataPresent(asciiUrlDataFormatName))
            {
                // Try to read an ASCII URL from the data
                return ReadUrlFromDragDropData(data, asciiUrlDataFormatName, Encoding.ASCII);
            }

            // Not a valid link
            return null;
        }

        /// <summary>Reads a URL using a particular text encoding from drag-and-drop data.</summary>
        /// <param name="data">The drag-and-drop data.</param>
        /// <param name="urlDataFormatName">The data format name of the URL type.</param>
        /// <param name="urlEncoding">The text encoding of the URL type.</param>
        /// <returns>A URL, or <see langword="null"/> if <paramref name="data"/> does not contain a URL
        /// of the correct type.</returns>
        private static string ReadUrlFromDragDropData(IDataObject data, string urlDataFormatName, Encoding urlEncoding)
        {
            // Read the URL from the data
            string url;
            using (var urlStream = (Stream)data.GetData(urlDataFormatName))
            {
                using (TextReader reader = new StreamReader(urlStream, urlEncoding))
                {
                    url = reader.ReadToEnd();
                }
            }

            // URLs in drag/drop data are often padded with null characters so remove these
            return url.TrimEnd('\0');
        }

        private void PresentationSourceChangedHandler(object sender, SourceChangedEventArgs args)
        {
            if (args.NewSource != null)
            {
                var newSource = (HwndSource)args.NewSource;

                source = newSource;

                if (source != null)
                {
                    matrix = source.CompositionTarget.TransformToDevice;
                    sourceHook = SourceHook;
                    source.AddHook(sourceHook);

                    managedCefBrowserAdapter.NotifyScreenInfoChanged();
                    imageTransform.ScaleX = 1 / matrix.M11;
                    imageTransform.ScaleY = 1 / matrix.M22;
                }
            }
            else if (args.OldSource != null)
            {
                RemoveSourceHook();
            }
        }

        private void RemoveSourceHook()
        {
            if (source != null && sourceHook != null)
            {
                source.RemoveHook(sourceHook);
                source = null;
            }
        }

        private void CreateOffscreenBrowserWhenActualSizeChanged()
        {
            if (browserCreated || System.ComponentModel.DesignerProperties.GetIsInDesignMode(this))
            {
                return;
            }

            managedCefBrowserAdapter.CreateOffscreenBrowser(source.Handle, BrowserSettings, Address);
            browserCreated = true;
        }

        private void UiThreadRunAsync(Action action, DispatcherPriority priority = DispatcherPriority.DataBind)
        {
            if (Dispatcher.CheckAccess())
            {
                action();
            }
            else if (!Dispatcher.HasShutdownStarted)
            {
                Dispatcher.BeginInvoke(action, priority);
            }
        }

        private void OnActualSizeChanged(object sender, EventArgs e)
        {
            // Initialize RenderClientAdapter when WPF has calculated the actual size of current content.
            CreateOffscreenBrowserWhenActualSizeChanged();
            managedCefBrowserAdapter.WasResized();
        }

        private void OnIsVisibleChanged(object sender, DependencyPropertyChangedEventArgs args)
        {
            var isVisible = (bool)args.NewValue;
            managedCefBrowserAdapter.WasHidden(!isVisible);
        }

        private static void OnApplicationExit(object sender, ExitEventArgs e)
        {
            Cef.Shutdown();
        }

        private void OnLoaded(object sender, RoutedEventArgs routedEventArgs)
        {
            if (CleanupElement == null)
            {
                CleanupElement = Window.GetWindow(this);
            }
        }

        public override void OnApplyTemplate()
        {
            base.OnApplyTemplate();

            // Create main window
            Content = image = CreateImage();

            popup = CreatePopup();
        }

        private Image CreateImage()
        {
            var img = new Image();

            RenderOptions.SetBitmapScalingMode(img, BitmapScalingMode.NearestNeighbor);

            img.Stretch = Stretch.None;
            img.HorizontalAlignment = HorizontalAlignment.Left;
            img.VerticalAlignment = VerticalAlignment.Top;
            //Scale Image based on DPI settings
            img.LayoutTransform = imageTransform;

            return img;
        }

        private Popup CreatePopup()
        {
            var newPopup = new Popup
            {
                Child = popupImage = CreateImage(),
                PlacementTarget = this,
                Placement = PlacementMode.Absolute,
            };

            newPopup.MouseEnter += PopupMouseEnter;
            newPopup.MouseLeave += PopupMouseLeave;

            return newPopup;
        }

        private IntPtr SourceHook(IntPtr hWnd, int message, IntPtr wParam, IntPtr lParam, ref bool handled)
        {
            if (handled)
            {
                return IntPtr.Zero;
            }

            switch ((WM)message)
            {
                case WM.SYSCHAR:
                case WM.SYSKEYDOWN:
                case WM.SYSKEYUP:
                case WM.KEYDOWN:
                case WM.KEYUP:
                case WM.CHAR:
                case WM.IME_CHAR:
                    if (!IsKeyboardFocused)
                    {
                        break;
                    }

                    if (message == (int)WM.SYSKEYDOWN &&
                        wParam.ToInt32() == KeyInterop.VirtualKeyFromKey(Key.F4))
                    {
                        // We don't want CEF to receive this event (and mark it as handled), since that makes it impossible to
                        // shut down a CefSharp-based app by pressing Alt-F4, which is kind of bad.
                        return IntPtr.Zero;
                    }

                    handled = managedCefBrowserAdapter.SendKeyEvent(message, wParam.CastToInt32(), lParam.CastToInt32());

                    break;
            }

            return IntPtr.Zero;
        }

        /// <summary>
        /// Converts a .NET Drag event to a CefSharp MouseEvent
        /// </summary>
        private MouseEvent GetMouseEvent(DragEventArgs e)
        {
            var point = e.GetPosition(this);

            return new MouseEvent
            {
                X = (int)point.X,
                Y = (int)point.Y,
                //Modifiers = modifiers // TODO: Add support for modifiers in drag events (might not be need as it can be accessed via the mouse events)
            };
        }

        private static CefEventFlags GetModifiers(MouseEventArgs e)
        {
            CefEventFlags modifiers = 0;

            if (e.LeftButton == MouseButtonState.Pressed)
            {
                modifiers |= CefEventFlags.LeftMouseButton;
            }
            if (e.MiddleButton == MouseButtonState.Pressed)
            {
                modifiers |= CefEventFlags.MiddleMouseButton;
            }
            if (e.RightButton == MouseButtonState.Pressed)
            {
                modifiers |= CefEventFlags.RightMouseButton;
            }

            if (Keyboard.IsKeyDown(Key.LeftCtrl))
            {
                modifiers |= CefEventFlags.ControlDown | CefEventFlags.IsLeft;
            }

            if (Keyboard.IsKeyDown(Key.RightCtrl))
            {
                modifiers |= CefEventFlags.ControlDown | CefEventFlags.IsRight;
            }

            if (Keyboard.IsKeyDown(Key.LeftShift))
            {
                modifiers |= CefEventFlags.ShiftDown | CefEventFlags.IsLeft;
            }

            if (Keyboard.IsKeyDown(Key.RightShift))
            {
                modifiers |= CefEventFlags.ShiftDown | CefEventFlags.IsRight;
            }

            if (Keyboard.IsKeyDown(Key.LeftAlt))
            {
                modifiers |= CefEventFlags.AltDown | CefEventFlags.IsLeft;
            }

            if (Keyboard.IsKeyDown(Key.RightAlt))
            {
                modifiers |= CefEventFlags.AltDown | CefEventFlags.IsRight;
            }

            return modifiers;
        }

        private static CefEventFlags GetModifiers(KeyEventArgs e)
        {
            CefEventFlags modifiers = 0;

            if (e.KeyboardDevice.Modifiers.HasFlag(ModifierKeys.Shift))
            {
                modifiers |= CefEventFlags.ShiftDown;
            }

            if (e.KeyboardDevice.Modifiers.HasFlag(ModifierKeys.Alt))
            {
                modifiers |= CefEventFlags.AltDown;
            }

            if (e.KeyboardDevice.Modifiers.HasFlag(ModifierKeys.Control))
            {
                modifiers |= CefEventFlags.ControlDown;
            }

            return modifiers;
        }

        private void SetPopupSizeAndPositionImpl(int width, int height, int x, int y)
        {
            popup.Width = width / matrix.M11;
            popup.Height = height / matrix.M22;

            var popupOffset = new Point(x / matrix.M11, y / matrix.M22);
            var locationFromScreen = PointToScreen(popupOffset);
            popup.HorizontalOffset = locationFromScreen.X / matrix.M11;
            popup.VerticalOffset = locationFromScreen.Y / matrix.M22;
        }

        private void OnTooltipTimerTick(object sender, EventArgs e)
        {
            tooltipTimer.Stop();

            UpdateTooltip(TooltipText);
        }

        private void OnTooltipClosed(object sender, RoutedEventArgs e)
        {
            toolTip.Visibility = Visibility.Collapsed;

            // Set Placement to something other than PlacementMode.Mouse, so that when we re-show the tooltip in
            // UpdateTooltip(), the tooltip will be repositioned to the new mouse point.
            toolTip.Placement = PlacementMode.Absolute;
        }

        private void UpdateTooltip(string text)
        {
            if (String.IsNullOrEmpty(text))
            {
                toolTip.IsOpen = false;
            }
            else
            {
                toolTip.Content = text;
                toolTip.Placement = PlacementMode.Mouse;
                toolTip.Visibility = Visibility.Visible;
                toolTip.IsOpen = true;
            }
        }

        private void OnGotKeyboardFocus(object sender, KeyboardFocusChangedEventArgs e)
        {
            if (managedCefBrowserAdapter != null)
            {
                managedCefBrowserAdapter.SendFocusEvent(true);
            }
        }

        private void OnLostKeyboardFocus(object sender, KeyboardFocusChangedEventArgs e)
        {
            if (managedCefBrowserAdapter != null)
            {
                managedCefBrowserAdapter.SendFocusEvent(false);
            }
        }

        protected override void OnPreviewKeyDown(KeyEventArgs e)
        {
            if (!e.Handled)
            {
                OnPreviewKey(e);
            }

            base.OnPreviewKeyDown(e);
        }

        protected override void OnPreviewKeyUp(KeyEventArgs e)
        {
            if (!e.Handled)
            {
                OnPreviewKey(e);
            }

            base.OnPreviewKeyUp(e);
        }

        private void OnPreviewKey(KeyEventArgs e)
        {
            // As KeyDown and KeyUp bubble, it appears they're being handled before they get a chance to
            // trigger the appropriate WM_ messages handled by our SourceHook, so we have to handle these extra keys here.
            // Hooking the Tab key like this makes the tab focusing in essence work like
            // KeyboardNavigation.TabNavigation="Cycle"; you will never be able to Tab out of the web browser control.
            // We also add the condition to allow ctrl+a to work when the web browser control is put inside listbox.
            if (e.Key == Key.Tab || e.Key == Key.Home || e.Key == Key.End || e.Key == Key.Up
                                 || e.Key == Key.Down || e.Key == Key.Left || e.Key == Key.Right
                                 || (e.Key == Key.A && Keyboard.Modifiers == ModifierKeys.Control))
            {
                var modifiers = GetModifiers(e);
                var message = (int)(e.IsDown ? WM.KEYDOWN : WM.KEYUP);
                var virtualKey = KeyInterop.VirtualKeyFromKey(e.Key);

                e.Handled = managedCefBrowserAdapter.SendKeyEvent(message, virtualKey, (int)modifiers);
            }
        }

        protected override void OnMouseMove(MouseEventArgs e)
        {
            var point = GetPixelPosition(e);
            var modifiers = GetModifiers(e);

            if (managedCefBrowserAdapter != null)
            {
                managedCefBrowserAdapter.OnMouseMove((int)point.X, (int)point.Y, false, modifiers);
            }
        }

        protected override void OnMouseWheel(MouseWheelEventArgs e)
        {
            var point = GetPixelPosition(e);

            if (managedCefBrowserAdapter != null)
            {
                managedCefBrowserAdapter.OnMouseWheel(
                    (int)point.X,
                    (int)point.Y,
                    deltaX: 0,
                    deltaY: e.Delta
                    );
            }
        }

        public void SendMouseWheelEvent(int x, int y, int deltaX, int deltaY)
        {
            managedCefBrowserAdapter.OnMouseWheel(x, y, deltaX, deltaY);
        }

        protected void PopupMouseEnter(object sender, MouseEventArgs e)
        {
            Focus();
            Mouse.Capture(this);
        }

        protected void PopupMouseLeave(object sender, MouseEventArgs e)
        {
            Mouse.Capture(null);
        }

        protected override void OnMouseDown(MouseButtonEventArgs e)
        {
            Focus();
            OnMouseButton(e);
            Mouse.Capture(this);
        }

        protected override void OnMouseUp(MouseButtonEventArgs e)
        {
            OnMouseButton(e);
            Mouse.Capture(null);
        }

        protected override void OnMouseLeave(MouseEventArgs e)
        {
            var modifiers = GetModifiers(e);

            if (managedCefBrowserAdapter != null)
            {
                managedCefBrowserAdapter.OnMouseMove(-1, -1, true, modifiers);
            }
        }

        private void OnMouseButton(MouseButtonEventArgs e)
        {
            // Cef currently only supports Left, Middle and Right button presses.
            if (e.ChangedButton > MouseButton.Right)
            {
                return;
            }

            var modifiers = GetModifiers(e);
            var mouseUp = (e.ButtonState == MouseButtonState.Released);
            var point = GetPixelPosition(e);

            if (managedCefBrowserAdapter != null)
            {
                managedCefBrowserAdapter.OnMouseButton((int)point.X, (int)point.Y, (int)e.ChangedButton, mouseUp, e.ClickCount, modifiers);
            }
        }

        public void Load(string url)
        {
            //Added null check -> binding-triggered changes of Address will lead to a nullref after Dispose has been called.
            if (managedCefBrowserAdapter != null)
            {
                if (tooltipTimer != null)
                {
                    tooltipTimer.Tick -= OnTooltipTimerTick;
                }

                // TODO: Consider making the delay here configurable.
                tooltipTimer = new DispatcherTimer(
                    TimeSpan.FromSeconds(0.5),
                    DispatcherPriority.Render,
                    OnTooltipTimerTick,
                    Dispatcher
                    );

                managedCefBrowserAdapter.LoadUrl(url);
            }
        }

        public void LoadHtml(string html, string url)
        {
            LoadHtml(html, url, Encoding.UTF8);
        }

        public void LoadHtml(string html, string url, Encoding encoding)
        {
            var handler = ResourceHandlerFactory;
            if (handler == null)
            {
                throw new Exception("Implement IResourceHandlerFactory and assign to the ResourceHandlerFactory property to use this feature");
            }

            handler.RegisterHandler(url, ResourceHandler.FromString(html, encoding, true));

            Load(url);
        }

        public void Undo()
        {
            managedCefBrowserAdapter.Undo();
        }

        public void Redo()
        {
            managedCefBrowserAdapter.Redo();
        }

        public void Cut()
        {
            managedCefBrowserAdapter.Cut();
        }

        public void Copy()
        {
            managedCefBrowserAdapter.Copy();
        }

        public void Paste()
        {
            managedCefBrowserAdapter.Paste();
        }

        public void Delete()
        {
            managedCefBrowserAdapter.Delete();
        }

        public void SelectAll()
        {
            managedCefBrowserAdapter.SelectAll();
        }

        public void Stop()
        {
            managedCefBrowserAdapter.Stop();
        }

        public void Back()
        {
            managedCefBrowserAdapter.GoBack();
        }

        public void Forward()
        {
            managedCefBrowserAdapter.GoForward();
        }

        public void Reload()
        {
            Reload(false);
        }

        public void Reload(bool ignoreCache)
        {
            managedCefBrowserAdapter.Reload(ignoreCache);
        }

        public void Print()
        {
            managedCefBrowserAdapter.Print();
        }

        public void Find(int identifier, string searchText, bool forward, bool matchCase, bool findNext)
        {
            managedCefBrowserAdapter.Find(identifier, searchText, forward, matchCase, findNext);
        }

        public void StopFinding(bool clearSelection)
        {
            managedCefBrowserAdapter.StopFinding(clearSelection);
        }

        private void ZoomIn()
        {
            UiThreadRunAsync(() =>
            {
                ZoomLevel = ZoomLevel + ZoomLevelIncrement;
            });
        }

        private void ZoomOut()
        {
            UiThreadRunAsync(() =>
            {
                ZoomLevel = ZoomLevel - ZoomLevelIncrement;
            });
        }

        private void ZoomReset()
        {
            UiThreadRunAsync(() =>
            {
                ZoomLevel = 0;
            });
        }

        public void ShowDevTools()
        {
            managedCefBrowserAdapter.ShowDevTools();
        }

        public void CloseDevTools()
        {
            managedCefBrowserAdapter.CloseDevTools();
        }

        public void RegisterJsObject(string name, object objectToBind, bool lowerCaseJavascriptNames = true)
        {
            managedCefBrowserAdapter.RegisterJsObject(name, objectToBind, lowerCaseJavascriptNames);
        }

        public void ExecuteScriptAsync(string script)
        {
            managedCefBrowserAdapter.ExecuteScriptAsync(script);
        }

        public Task<JavascriptResponse> EvaluateScriptAsync(string script)
        {
            return EvaluateScriptAsync(script, timeout: null);
        }

        public Task<JavascriptResponse> EvaluateScriptAsync(string script, TimeSpan? timeout)
        {
            return managedCefBrowserAdapter.EvaluateScriptAsync(script, timeout);
        }

        /// <summary>
        /// Raises Rendering event
        /// </summary>
        protected virtual void OnRendering(object sender, WpfBitmapInfo bitmapInfo)
        {
            var rendering = Rendering;
            if (rendering != null)
            {
                rendering(sender, new RenderingEventArgs(bitmapInfo));
            }
        }

        private Point GetPixelPosition(MouseEventArgs e)
        {
            var deviceIndependentPosition = e.GetPosition(this);
            var pixelPosition = matrix.Transform(deviceIndependentPosition);

            return pixelPosition;
        }

        public void ViewSource()
        {
            managedCefBrowserAdapter.ViewSource();
        }

        public Task<string> GetSourceAsync()
        {
            var taskStringVisitor = new TaskStringVisitor();
            managedCefBrowserAdapter.GetSource(taskStringVisitor);
            return taskStringVisitor.Task;
        }

        public Task<string> GetTextAsync()
        {
            var taskStringVisitor = new TaskStringVisitor();
            managedCefBrowserAdapter.GetText(taskStringVisitor);
            return taskStringVisitor.Task;
        }

        public void ReplaceMisspelling(string word)
        {
            managedCefBrowserAdapter.ReplaceMisspelling(word);
        }

        public void AddWordToDictionary(string word)
        {
            managedCefBrowserAdapter.AddWordToDictionary(word);
        }

        /// <summary>
        /// Invalidate the view. The browser will call CefRenderHandler::OnPaint asynchronously.
        /// </summary>
        /// <param name="type">indicates which surface to re-paint either View or Popup.</param>
        public void Invalidate(PaintElementType type)
        {
            managedCefBrowserAdapter.Invalidate(type);
        }

        /// <summary>
        /// Change the zoom level to the specified value. Specify 0.0 to reset the zoom level.
        /// </summary>
        /// <param name="zoomLevel">zoom level</param>
        public void SetZoomLevel(double zoomLevel)
        {
            managedCefBrowserAdapter.SetZoomLevel(zoomLevel);
        }

        /// <summary>
        /// Sends a Key Event directly to the underlying Browser (CEF).
        /// </summary>
        /// <param name="message">The message</param>
        /// <param name="wParam">The wParam</param>
        /// <param name="lParam">The lParam</param>
        /// <returns>bool</returns>
        public bool SendKeyEvent(int message, int wParam, int lParam)
        {
            return managedCefBrowserAdapter.SendKeyEvent(message, wParam, lParam);
        }
    }
}<|MERGE_RESOLUTION|>--- conflicted
+++ resolved
@@ -316,14 +316,6 @@
             });
         }
 
-<<<<<<< HEAD
-=======
-        void IWebBrowserInternal.SetIsLoading(bool isLoading)
-        {
-            
-        }
-
->>>>>>> d7525280
         void IWebBrowserInternal.SetLoadingStateChange(bool canGoBack, bool canGoForward, bool isLoading)
         {
             UiThreadRunAsync(() =>
