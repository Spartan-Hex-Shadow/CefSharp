--- conflicted
+++ resolved
@@ -227,7 +227,12 @@
                 void set(IKeyboardHandler^ handler) { _browserCore->KeyboardHandler = handler; }
             }
 
-<<<<<<< HEAD
+            virtual property IJsDialogHandler^ JsDialogHandler
+            {
+                IJsDialogHandler^ get() { return _browserCore->JsDialogHandler; }
+                void set(IJsDialogHandler^ handler) { _browserCore->JsDialogHandler = handler; }
+            }
+
             virtual void OnInitialized();
 
             virtual void Load(String^ url);
@@ -275,65 +280,4 @@
 
         };
     }
-}
-=======
-        virtual property IKeyboardHandler^ KeyboardHandler
-        {
-            IKeyboardHandler^ get() { return _browserCore->KeyboardHandler; }
-            void set(IKeyboardHandler^ handler) { _browserCore->KeyboardHandler = handler; }
-        }
-
-        virtual property IJsDialogHandler^ JsDialogHandler
-        {
-            IJsDialogHandler^ get() { return _browserCore->JsDialogHandler; }
-            void set(IJsDialogHandler^ handler) { _browserCore->JsDialogHandler = handler; }
-        }
-
-        virtual void OnInitialized();
-
-        virtual void Load(String^ url);
-        virtual void LoadHtml(String^ html);
-        virtual void LoadHtml(String^ html, String^ url);
-        virtual void Stop();
-        virtual void Back();
-        virtual void Forward();
-        virtual void Reload();
-        virtual void Reload(bool ignoreCache);
-        virtual void ClearHistory();
-        virtual void ShowDevTools();
-        virtual void CloseDevTools();
-
-        virtual void Undo();
-        virtual void Redo();
-        virtual void Cut();
-        virtual void Copy();
-        virtual void Paste();
-        virtual void Delete();
-        virtual void SelectAll();
-        virtual void Print();
-
-        void ExecuteScript(String^ script);
-        Object^ EvaluateScript(String^ script);
-        Object^ EvaluateScript(String^ script, TimeSpan timeout);
-
-        virtual void SetNavState(bool isLoading, bool canGoBack, bool canGoForward);
-
-        virtual void OnFrameLoadStart(String^ url);
-        virtual void OnFrameLoadEnd(String^ url);
-        virtual void OnTakeFocus(bool next);
-        virtual void OnConsoleMessage(String^ message, String^ source, int line);
-
-        virtual void RegisterJsObject(String^ name, Object^ objectToBind);
-        virtual IDictionary<String^, Object^>^ GetBoundObjects();
-
-        virtual void OnApplyTemplate() override;
-        virtual void SetCursor(CefCursorHandle cursor);
-        virtual void SetBuffer(int width, int height, const void* buffer);
-        virtual void SetPopupBuffer(int width, int height, const void* buffer);
-
-        virtual void SetPopupIsOpen(bool isOpen);
-        virtual void SetPopupSizeAndPosition(const CefRect& rect);
-
-    };
-}}
->>>>>>> 9893c8d0
+}