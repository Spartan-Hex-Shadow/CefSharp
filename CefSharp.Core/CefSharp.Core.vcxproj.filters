--- conflicted
+++ resolved
@@ -238,12 +238,12 @@
     <ClInclude Include="Internals\CefPdfPrintCallbackWrapper.h">
       <Filter>Header Files</Filter>
     </ClInclude>
-<<<<<<< HEAD
     <ClInclude Include="Internals\CefGetGeolocationCallbackWrapper.h">
       <Filter>Header Files</Filter>
     </ClInclude>
-=======
->>>>>>> 2153c51d
+    <ClInclude Include="Internals\CefPdfPrintCallbackWrapper.h">
+      <Filter>Header Files</Filter>
+    </ClInclude>
   </ItemGroup>
   <ItemGroup>
     <ClInclude Include="Internals\CefSharpBrowserWrapper.h">
