﻿// Copyright © 2010-2015 The CefSharp Authors. All rights reserved.
//
// Use of this source code is governed by a BSD-style license that can be found in the LICENSE file.

#include "Stdafx.h"

#include "Internals/CefRequestWrapper.h"
#include "Internals/CefContextMenuParamsWrapper.h"
#include "Internals/CefDragDataWrapper.h"
#include "ClientAdapter.h"
#include "DownloadAdapter.h"
#include "StreamAdapter.h"
#include "JsDialogCallback.h"
#include "RequestCallback.h"
#include "Internals/TypeConversion.h"
#include "include/wrapper/cef_stream_resource_handler.h"
#include "include/internal/cef_types.h"
<<<<<<< HEAD
#include "Internals/CefSharpBrowserWrapper.h"
=======
>>>>>>> 13669e1f

namespace CefSharp
{
    namespace Internals
    {
        void ClientAdapter::CloseAllPopups(bool forceClose)
        {
            if (_popupBrowsers->Count > 0)
            {
                for each (IBrowser^ browser in _popupBrowsers->Values)
                {
                    
                    (dynamic_cast<CefSharpBrowserWrapper^>(browser))->GetHost()->CloseBrowser(forceClose);
                }
            }
        }

        bool ClientAdapter::OnBeforePopup(CefRefPtr<CefBrowser> browser, CefRefPtr<CefFrame> frame, const CefString& target_url,
            const CefString& target_frame_name, const CefPopupFeatures& popupFeatures, CefWindowInfo& windowInfo,
            CefRefPtr<CefClient>& client, CefBrowserSettings& settings, bool* no_javascript_access)
        {
            ILifeSpanHandler^ handler = _browserControl->LifeSpanHandler;

            if (handler == nullptr)
            {
                return false;
            }
            IBrowser^ browserWrapper;
            if (!_popupBrowsers->TryGetValue(browser->GetIdentifier(), browserWrapper))
            {
                browserWrapper = gcnew CefSharpBrowserWrapper(browser, _browserAdapter);
            }
            auto result = handler->OnBeforePopup(_browserControl, browserWrapper,
                gcnew CefFrameWrapper(frame, _browserAdapter), StringUtils::ToClr(target_url),
                windowInfo.x, windowInfo.y, windowInfo.width, windowInfo.height, *no_javascript_access);
            return result;
        }

        void ClientAdapter::OnAfterCreated(CefRefPtr<CefBrowser> browser)
        {
            if (browser->IsPopup())
            {
                auto browserWrapper = gcnew CefSharpBrowserWrapper(browser, _browserAdapter);
                // Add to the list of popup browsers.
                _popupBrowsers->Add(browser->GetIdentifier(), browserWrapper);
                IPopupHandler^ handler = _browserControl->PopupHandler;
                if (handler != nullptr)
                {
                    handler->OnAfterCreated(_browserControl, browserWrapper);
                }
            }
            else
            {
                _browserHwnd = browser->GetHost()->GetWindowHandle();
                _cefBrowser = browser;
                auto browserId = browser->GetIdentifier();
                
                if (static_cast<IBrowserAdapter^>(_browserAdapter) != nullptr)
                {
                    _browserAdapter->OnAfterBrowserCreated(browserId);
                }
            }
        }

        void ClientAdapter::OnBeforeClose(CefRefPtr<CefBrowser> browser)
        {
            if (browser->IsPopup())
            {
                // Remove from the browser popup list.
                auto browserId = browser->GetIdentifier();
                IBrowser^ entry;
                if (_popupBrowsers->TryGetValue(browserId, entry))
                {
                    IPopupHandler^ handler = _browserControl->PopupHandler;
                    if (handler != nullptr)
                    {
                        handler->OnBeforeClose(_browserControl, entry);
                    }
                    _popupBrowsers->Remove(browserId);
                    // Dispose the CefSharpBrowserWrapper
                    delete entry;
                }
            }
            else if (_browserHwnd == browser->GetHost()->GetWindowHandle())
            {
                ILifeSpanHandler^ handler = _browserControl->LifeSpanHandler;
                if (handler != nullptr)
                {
                    handler->OnBeforeClose(_browserControl);
                }

                _cefBrowser = NULL;
            }
        }

        void ClientAdapter::OnLoadingStateChange(CefRefPtr<CefBrowser> browser, bool isLoading, bool canGoBack, bool canGoForward)
        {
            if (browser->IsPopup())
            {
                auto browserId = browser->GetIdentifier();
                IBrowser^ entry;
                IPopupHandler^ handler = _browserControl->PopupHandler;
                if (handler != nullptr)
                {
                    if (_popupBrowsers->TryGetValue(browserId, entry))
                    {
                        handler->OnLoadingStateChange(_browserControl, entry, isLoading, canGoBack, canGoForward);
                    }
                }
            }
            else
            {
                _browserControl->SetLoadingStateChange(canGoBack, canGoForward, isLoading);
            }
        }

        void ClientAdapter::OnAddressChange(CefRefPtr<CefBrowser> browser, CefRefPtr<CefFrame> frame, const CefString& address)
        {
            if (!browser->IsPopup())
            {
                _browserControl->SetAddress(StringUtils::ToClr(address));
            }
        }

        void ClientAdapter::OnTitleChange(CefRefPtr<CefBrowser> browser, const CefString& title)
        {
            if (browser->IsPopup())
            {
                // Set the popup window title
                auto hwnd = browser->GetHost()->GetWindowHandle();
                SetWindowText(hwnd, std::wstring(title).c_str());
            }
            else
            {
                _browserControl->SetTitle(StringUtils::ToClr(title));
            }
        }

        void ClientAdapter::OnFaviconURLChange(CefRefPtr<CefBrowser> browser, const std::vector<CefString>& iconUrls)
        {
            if (browser->IsPopup())
            {
                auto popupHandler = _browserControl->PopupHandler;
                if (popupHandler != nullptr)
                {
                    auto browserId = browser->GetIdentifier();
                    IBrowser^ entry;
                    if (_popupBrowsers->TryGetValue(browserId, entry))
                    {
                        popupHandler->OnFaviconUrlChange(_browserControl, entry, StringUtils::ToClr(iconUrls));
                    }
                }
            }
            else
            {
                auto handler = _browserControl->RequestHandler;
                if (handler != nullptr)
                {
                    handler->OnFaviconUrlChange(_browserControl, StringUtils::ToClr(iconUrls));
                }
            }
        }

        bool ClientAdapter::OnTooltip(CefRefPtr<CefBrowser> browser, CefString& text)
        {
            String^ tooltip = StringUtils::ToClr(text);

            if (tooltip != _tooltip)
            {
                _tooltip = tooltip;
                _browserControl->SetTooltipText(_tooltip);
            }

            return true;
        }

        bool ClientAdapter::OnConsoleMessage(CefRefPtr<CefBrowser> browser, const CefString& message, const CefString& source, int line)
        {
            String^ messageStr = StringUtils::ToClr(message);
            String^ sourceStr = StringUtils::ToClr(source);

            _browserControl->OnConsoleMessage(messageStr, sourceStr, line);
            return true;
        }

        void ClientAdapter::OnStatusMessage(CefRefPtr<CefBrowser> browser, const CefString& value)
        {
            String^ valueStr = StringUtils::ToClr(value);
            if (browser->IsPopup())
            {
                auto browserId = browser->GetIdentifier();
                IBrowser^ entry;
                if (_popupBrowsers->TryGetValue(browserId, entry))
                {
                    auto popupHandler = _browserControl->PopupHandler;
                    if (popupHandler != nullptr)
                    {
                        popupHandler->OnStatusMessage(_browserControl, entry, valueStr);
                    }
                }
            }
            else
            {
                _browserControl->OnStatusMessage(valueStr);
            }
        }

        bool ClientAdapter::OnKeyEvent(CefRefPtr<CefBrowser> browser, const CefKeyEvent& event, CefEventHandle os_event)
        {
            IKeyboardHandler^ handler = _browserControl->KeyboardHandler;

            if (handler == nullptr)
            {
                return false;
            }

<<<<<<< HEAD
            // TODO: This seems wrong, browser might be a popup browser.
            // TODO: windows_key_code could possibly be the wrong choice here (the OnKeyEvent signature has changed since CEF1). The
            // other option would be native_key_code.
            return handler->OnKeyEvent(_browserControl, (KeyType)event.type, event.windows_key_code, (CefEventFlags)event.modifiers, event.is_system_key == 1);
=======
            return handler->OnKeyEvent(
                _browserControl, (KeyType)event.type, event.windows_key_code, 
                (CefEventFlags)event.modifiers, event.is_system_key == 1);
>>>>>>> 13669e1f
        }

        bool ClientAdapter::OnPreKeyEvent(CefRefPtr<CefBrowser> browser, const CefKeyEvent& event, CefEventHandle os_event, bool* is_keyboard_shortcut)
        {
            IKeyboardHandler^ handler = _browserControl->KeyboardHandler;

            if (handler == nullptr)
            {
                return false;
            }
<<<<<<< HEAD

            // TODO: This seems wrong, browser might be a popup browser.
            return handler->OnPreKeyEvent(_browserControl, (KeyType)event.type, event.windows_key_code, event.native_key_code, (CefEventFlags)event.modifiers, event.is_system_key == 1, *is_keyboard_shortcut);
=======
            return handler->OnPreKeyEvent(
                _browserControl, (KeyType)event.type, event.windows_key_code, 
                event.native_key_code, (CefEventFlags)event.modifiers, event.is_system_key == 1, 
                *is_keyboard_shortcut);
>>>>>>> 13669e1f
        }

        void ClientAdapter::OnLoadStart(CefRefPtr<CefBrowser> browser, CefRefPtr<CefFrame> frame)
        {
            if (browser->IsPopup())
            {
                auto popupHandler = _browserControl->PopupHandler;
                if (popupHandler != nullptr)
                {
                    auto browserId = browser->GetIdentifier();
                    IBrowser^ entry;
                    if (_popupBrowsers->TryGetValue(browserId, entry))
                    {
                        auto popupHandler = _browserControl->PopupHandler;
                        auto frameWrapper = gcnew CefFrameWrapper(frame, _browserAdapter);
                        popupHandler->OnFrameLoadStart(_browserControl, entry, gcnew FrameLoadStartEventArgs(frameWrapper));
                    }
                }
            }
            else
            {
                _browserControl->OnFrameLoadStart(gcnew CefFrameWrapper(frame, _browserAdapter));
            }
        }

        void ClientAdapter::OnLoadEnd(CefRefPtr<CefBrowser> browser, CefRefPtr<CefFrame> frame, int httpStatusCode)
        {
            if (browser->IsPopup())
            {
                auto popupHandler = _browserControl->PopupHandler;
                if (popupHandler != nullptr)
                {
                    auto browserId = browser->GetIdentifier();
                    IBrowser^ entry;
                    if (_popupBrowsers->TryGetValue(browserId, entry))
                    {
                        auto popupHandler = _browserControl->PopupHandler;
                        auto frameWrapper = gcnew CefFrameWrapper(frame, _browserAdapter);
                        popupHandler->OnFrameLoadEnd(_browserControl, entry, gcnew FrameLoadEndEventArgs(frameWrapper, httpStatusCode));
                    }
                }
            }
            else
            {
                _browserControl->OnFrameLoadEnd(gcnew CefFrameWrapper(frame, _browserAdapter), httpStatusCode);
            }
        }

        void ClientAdapter::OnLoadError(CefRefPtr<CefBrowser> browser, CefRefPtr<CefFrame> frame, ErrorCode errorCode, const CefString& errorText, const CefString& failedUrl)
        {
            if (browser->IsPopup())
            {
                auto popupHandler = _browserControl->PopupHandler;
                if (popupHandler != nullptr)
                {
                    auto browserId = browser->GetIdentifier();
                    IBrowser^ entry;
                    if (_popupBrowsers->TryGetValue(browserId, entry))
                    {
                        auto popupHandler = _browserControl->PopupHandler;
                        auto frameWrapper = gcnew CefFrameWrapper(frame, _browserAdapter);
                        popupHandler->OnLoadError(_browserControl, entry, 
                            gcnew LoadErrorEventArgs(frameWrapper, static_cast<CefErrorCode>(errorCode), StringUtils::ToClr(errorText), StringUtils::ToClr(failedUrl)));
                    }
                }
            }
            else
            {
                _browserControl->OnLoadError(gcnew CefFrameWrapper(frame, _browserAdapter), (CefErrorCode)errorCode, StringUtils::ToClr(errorText), StringUtils::ToClr(failedUrl));
            }
        }

        bool ClientAdapter::OnBeforeBrowse(CefRefPtr<CefBrowser> browser, CefRefPtr<CefFrame> frame, CefRefPtr<CefRequest> request, bool isRedirect)
        {
            IRequestHandler^ handler = _browserControl->RequestHandler;
            if (handler == nullptr)
            {
                return false;
            }

            CefRequestWrapper^ wrapper = gcnew CefRequestWrapper(request);
<<<<<<< HEAD

            return handler->OnBeforeBrowse(_browserControl, wrapper, isRedirect, gcnew CefFrameWrapper(frame, _browserAdapter));
=======
            return handler->OnBeforeBrowse(_browserControl, wrapper, isRedirect, frame->IsMain());
>>>>>>> 13669e1f
        }

        bool ClientAdapter::OnCertificateError(CefRefPtr<CefBrowser> browser, cef_errorcode_t cert_error, const CefString& request_url, CefRefPtr<CefSSLInfo> ssl_info, CefRefPtr<CefRequestCallback> callback)
        {
            IRequestHandler^ handler = _browserControl->RequestHandler;
            if (handler == nullptr)
            {
                return false;
            }

            // If callback is empty the error cannot be recovered from and the request will be canceled automatically.
            // Still notify the user of the certificate error just don't provide a callback.
            auto requestCallback = callback == NULL ? nullptr : gcnew RequestCallback(callback);

            return handler->OnCertificateError(_browserControl, (CefErrorCode)cert_error, StringUtils::ToClr(request_url), requestCallback);
        }

        bool ClientAdapter::OnQuotaRequest(CefRefPtr<CefBrowser> browser, const CefString& originUrl, int64 newSize, CefRefPtr<CefRequestCallback> callback)
        {
            auto handler = _browserControl->RequestHandler;
            if (handler == nullptr)
            {
                return false;
            }
            
            auto requestCallback = gcnew RequestCallback(callback);

            return handler->OnQuotaRequest(_browserControl, StringUtils::ToClr(originUrl), newSize, requestCallback);
        }

        // CEF3 API: public virtual bool OnBeforePluginLoad( CefRefPtr< CefBrowser > browser, const CefString& url, const CefString& policy_url, CefRefPtr< CefWebPluginInfo > info );
        // ---
        // return value:
        //     false: Load Plugin (do not block it)
        //     true:  Ignore Plugin (Block it)
        bool ClientAdapter::OnBeforePluginLoad(CefRefPtr<CefBrowser> browser, const CefString& url, const CefString& policy_url, CefRefPtr<CefWebPluginInfo> info)
        {
            IRequestHandler^ handler = _browserControl->RequestHandler;

            if (handler == nullptr)
            {
                return false;
            }

            auto pluginInfo = TypeConversion::FromNative(info);

            return handler->OnBeforePluginLoad(_browserControl, StringUtils::ToClr(url), StringUtils::ToClr(policy_url), pluginInfo);
        }

        void ClientAdapter::OnPluginCrashed(CefRefPtr<CefBrowser> browser, const CefString& plugin_path)
        {
            IRequestHandler^ handler = _browserControl->RequestHandler;
            if (handler != nullptr)
            {
                handler->OnPluginCrashed(_browserControl, StringUtils::ToClr(plugin_path));
            }			
        }

        void ClientAdapter::OnRenderProcessTerminated(CefRefPtr<CefBrowser> browser, TerminationStatus status)
        {
            IRequestHandler^ handler = _browserControl->RequestHandler;
            if (handler != nullptr)
            {
                handler->OnRenderProcessTerminated(_browserControl, (CefTerminationStatus)status);
            }			
        }

        void ClientAdapter::OnResourceRedirect(CefRefPtr<CefBrowser> browser, CefRefPtr<CefFrame> frame, const CefString& oldUrl, CefString& newUrl)
        {
            IRequestHandler^ handler = _browserControl->RequestHandler;
            if (handler != nullptr)
            {
                auto managedNewUrl = StringUtils::ToClr(newUrl);
                handler->OnResourceRedirect(_browserControl, gcnew CefFrameWrapper(frame, _browserAdapter), managedNewUrl);

                newUrl = StringUtils::ToNative(managedNewUrl);
            }	
        }

        void ClientAdapter::OnProtocolExecution(CefRefPtr<CefBrowser> browser, const CefString& url, bool& allowOSExecution)
        {
            IRequestHandler^ handler = _browserControl->RequestHandler;
            if (handler != nullptr)
            {
                allowOSExecution = handler->OnProtocolExecution(_browserControl, StringUtils::ToClr(url));
            }
        }

        // Called on the IO thread before a resource is loaded. To allow the resource
        // to load normally return NULL. To specify a handler for the resource return
        // a CefResourceHandler object. The |request| object should not be modified in
        // this callback.
        CefRefPtr<CefResourceHandler> ClientAdapter::GetResourceHandler(CefRefPtr<CefBrowser> browser, CefRefPtr<CefFrame> frame, CefRefPtr<CefRequest> request)
        {
            auto factory = _browserControl->ResourceHandlerFactory;

            if (factory == nullptr || !factory->HasHandlers)
            {
                return NULL;
            }

            auto requestWrapper = gcnew CefRequestWrapper(request);

            auto resourceHandler = factory->GetResourceHandler(_browserControl, requestWrapper);

            if (resourceHandler != nullptr)
            {
                return new ResourceHandlerWrapper(resourceHandler);
            }

            return NULL;
        }

        cef_return_value_t ClientAdapter::OnBeforeResourceLoad(CefRefPtr<CefBrowser> browser, CefRefPtr<CefFrame> frame, CefRefPtr<CefRequest> request, CefRefPtr<CefRequestCallback> callback)
        {
            IRequestHandler^ handler = _browserControl->RequestHandler;

            if (handler == nullptr)
            {
                return cef_return_value_t::RV_CONTINUE;
            }

            auto requestWrapper = gcnew CefRequestWrapper(request);
            auto requestCallback = gcnew RequestCallback(callback);

<<<<<<< HEAD
            return (cef_return_value_t)handler->OnBeforeResourceLoad(_browserControl, requestWrapper, gcnew CefFrameWrapper(frame, _browserAdapter), requestCallback);
=======
            return (cef_return_value_t)handler->OnBeforeResourceLoad(_browserControl, requestWrapper, frame->IsMain());
>>>>>>> 13669e1f
        }

        CefRefPtr<CefDownloadHandler> ClientAdapter::GetDownloadHandler()
        {
            IDownloadHandler^ downloadHandler = _browserControl->DownloadHandler;
            if (downloadHandler == nullptr)
            {
                return nullptr;
            }

            return new DownloadAdapter(downloadHandler);
        }

        bool ClientAdapter::GetAuthCredentials(CefRefPtr<CefBrowser> browser, CefRefPtr<CefFrame> frame, bool isProxy,
            const CefString& host, int port, const CefString& realm, const CefString& scheme, CefRefPtr<CefAuthCallback> callback)
        {
            IRequestHandler^ handler = _browserControl->RequestHandler;
            if (handler == nullptr)
            {
                return false;
            }

            String^ usernameString = nullptr;
            String^ passwordString = nullptr;
            bool handled = handler->GetAuthCredentials(_browserControl, gcnew CefFrameWrapper(frame, _browserAdapter), isProxy, StringUtils::ToClr(host), port, StringUtils::ToClr(realm), StringUtils::ToClr(scheme), usernameString, passwordString);

            if (handled)
            {
                CefString username;
                CefString password;

                if (usernameString != nullptr)
                {
                    username = StringUtils::ToNative(usernameString);
                }

                if (passwordString != nullptr)
                {
                    password = StringUtils::ToNative(passwordString);
                }

                callback->Continue(username, password);
            }
            else
            {
                // TOOD: Should we call Cancel() here or not? At first glance, I believe we should since there will otherwise be no
                // way to cancel the auth request from an IRequestHandler.
                callback->Cancel();
            }

            return handled;
        }

        void ClientAdapter::OnBeforeContextMenu(CefRefPtr<CefBrowser> browser, CefRefPtr<CefFrame> frame,
            CefRefPtr<CefContextMenuParams> params, CefRefPtr<CefMenuModel> model)
        {

            IMenuHandler^ handler = _browserControl->MenuHandler;
            if (handler == nullptr) return;

            // Context menu params
            CefContextMenuParamsWrapper^ contextMenuParamsWrapper = gcnew CefContextMenuParamsWrapper(params);

            auto result = handler->OnBeforeContextMenu(_browserControl, gcnew CefFrameWrapper(frame, _browserAdapter), contextMenuParamsWrapper);
            if (!result)
            {
                model->Clear();
            }
        }

        void ClientAdapter::OnGotFocus(CefRefPtr<CefBrowser> browser)
        {
            IFocusHandler^ handler = _browserControl->FocusHandler;

            if (handler == nullptr)
            {
                return;
            }

            handler->OnGotFocus();
        }

        bool ClientAdapter::OnSetFocus(CefRefPtr<CefBrowser> browser, FocusSource source)
        {
            IFocusHandler^ handler = _browserControl->FocusHandler;

            if (handler == nullptr)
            {
                // Allow the focus to be set by default.
                return false;
            }

            return handler->OnSetFocus((CefFocusSource)source);
        }

        void ClientAdapter::OnTakeFocus(CefRefPtr<CefBrowser> browser, bool next)
        {
            IFocusHandler^ handler = _browserControl->FocusHandler;

            if (handler == nullptr)
            {
                return;
            }

            handler->OnTakeFocus(next);
        }

        bool ClientAdapter::OnJSDialog(CefRefPtr<CefBrowser> browser, const CefString& origin_url, const CefString& accept_lang,
            JSDialogType dialog_type, const CefString& message_text, const CefString& default_prompt_text,
            CefRefPtr<CefJSDialogCallback> callback, bool& suppress_message)
        {
            auto handler = _browserControl->JsDialogHandler;

            if (handler == nullptr)
            {
                return false;
            }

            auto dialogCallback = gcnew JsDialogCallback(callback);

            return handler->OnJSDialog(_browserControl, StringUtils::ToClr(origin_url), StringUtils::ToClr(accept_lang), (CefJsDialogType)dialog_type, 
                                        StringUtils::ToClr(message_text), StringUtils::ToClr(default_prompt_text), dialogCallback, suppress_message);
        }

        bool ClientAdapter::OnBeforeUnloadDialog(CefRefPtr<CefBrowser> browser, const CefString& message_text, bool is_reload, CefRefPtr<CefJSDialogCallback> callback)
        {
            IJsDialogHandler^ handler = _browserControl->JsDialogHandler;

            if (handler == nullptr)
            {
                return false;
            }

            bool allowUnload;

            auto handled = handler->OnJSBeforeUnload(_browserControl, StringUtils::ToClr(message_text), is_reload, allowUnload);
            if (handled)
            {
                callback->Continue(allowUnload, CefString());
            }

            return handled;
        }

        bool ClientAdapter::OnFileDialog(CefRefPtr<CefBrowser> browser, FileDialogMode mode, const CefString& title,
                const CefString& default_file_path, const std::vector<CefString>& accept_filters, int selected_accept_filter,
                CefRefPtr<CefFileDialogCallback> callback)
        {
            IDialogHandler^ handler = _browserControl->DialogHandler;

            if (handler == nullptr)
            {
                return false;
            }

            List<System::String ^>^ filePaths = nullptr;

            if(handler->OnFileDialog(_browserControl, (CefFileDialogMode)mode, StringUtils::ToClr(title), StringUtils::ToClr(default_file_path), StringUtils::ToClr(accept_filters), selected_accept_filter, filePaths))
            {
                callback->Continue(selected_accept_filter, StringUtils::ToNative(filePaths));
<<<<<<< HEAD
=======

>>>>>>> 13669e1f
                return true;
            }

            return false;
        }

        bool ClientAdapter::OnDragEnter(CefRefPtr<CefBrowser> browser, CefRefPtr<CefDragData> dragData, DragOperationsMask mask)
        {
            IDragHandler^ handler = _browserControl->DragHandler;

            if (handler == nullptr)
            {
                return false;
            }

            auto dragDataWrapper = gcnew CefDragDataWrapper(dragData);

            return handler->OnDragEnter(_browserControl, dragDataWrapper, (CefSharp::DragOperationsMask)mask);
        }

        bool ClientAdapter::OnRequestGeolocationPermission(CefRefPtr<CefBrowser> browser, const CefString& requesting_url, int request_id, CefRefPtr<CefGeolocationCallback> callback)
        {
            IGeolocationHandler^ handler = _browserControl->GeolocationHandler;
            if (handler == nullptr)
            {
                // Default deny, as CEF does.
                return false;
            }

            if (handler->OnRequestGeolocationPermission(_browserControl, StringUtils::ToClr(requesting_url), request_id))
            {
                callback->Continue(true);
                return true;
            }

            return false;
        }

        void ClientAdapter::OnCancelGeolocationPermission(CefRefPtr<CefBrowser> browser, const CefString& requesting_url, int request_id)
        {
            IGeolocationHandler^ handler = _browserControl->GeolocationHandler;
            if (handler != nullptr)
            {
                handler->OnCancelGeolocationPermission(_browserControl, StringUtils::ToClr(requesting_url), request_id);
            }
        }
    }
}<|MERGE_RESOLUTION|>--- conflicted
+++ resolved
@@ -15,10 +15,7 @@
 #include "Internals/TypeConversion.h"
 #include "include/wrapper/cef_stream_resource_handler.h"
 #include "include/internal/cef_types.h"
-<<<<<<< HEAD
 #include "Internals/CefSharpBrowserWrapper.h"
-=======
->>>>>>> 13669e1f
 
 namespace CefSharp
 {
@@ -235,16 +232,11 @@
                 return false;
             }
 
-<<<<<<< HEAD
             // TODO: This seems wrong, browser might be a popup browser.
-            // TODO: windows_key_code could possibly be the wrong choice here (the OnKeyEvent signature has changed since CEF1). The
-            // other option would be native_key_code.
-            return handler->OnKeyEvent(_browserControl, (KeyType)event.type, event.windows_key_code, (CefEventFlags)event.modifiers, event.is_system_key == 1);
-=======
+            // TODO: Should we be passing native_key_code here as well? Probably.
             return handler->OnKeyEvent(
                 _browserControl, (KeyType)event.type, event.windows_key_code, 
                 (CefEventFlags)event.modifiers, event.is_system_key == 1);
->>>>>>> 13669e1f
         }
 
         bool ClientAdapter::OnPreKeyEvent(CefRefPtr<CefBrowser> browser, const CefKeyEvent& event, CefEventHandle os_event, bool* is_keyboard_shortcut)
@@ -255,16 +247,11 @@
             {
                 return false;
             }
-<<<<<<< HEAD
-
             // TODO: This seems wrong, browser might be a popup browser.
-            return handler->OnPreKeyEvent(_browserControl, (KeyType)event.type, event.windows_key_code, event.native_key_code, (CefEventFlags)event.modifiers, event.is_system_key == 1, *is_keyboard_shortcut);
-=======
             return handler->OnPreKeyEvent(
                 _browserControl, (KeyType)event.type, event.windows_key_code, 
                 event.native_key_code, (CefEventFlags)event.modifiers, event.is_system_key == 1, 
                 *is_keyboard_shortcut);
->>>>>>> 13669e1f
         }
 
         void ClientAdapter::OnLoadStart(CefRefPtr<CefBrowser> browser, CefRefPtr<CefFrame> frame)
@@ -346,12 +333,8 @@
             }
 
             CefRequestWrapper^ wrapper = gcnew CefRequestWrapper(request);
-<<<<<<< HEAD
 
             return handler->OnBeforeBrowse(_browserControl, wrapper, isRedirect, gcnew CefFrameWrapper(frame, _browserAdapter));
-=======
-            return handler->OnBeforeBrowse(_browserControl, wrapper, isRedirect, frame->IsMain());
->>>>>>> 13669e1f
         }
 
         bool ClientAdapter::OnCertificateError(CefRefPtr<CefBrowser> browser, cef_errorcode_t cert_error, const CefString& request_url, CefRefPtr<CefSSLInfo> ssl_info, CefRefPtr<CefRequestCallback> callback)
@@ -477,11 +460,7 @@
             auto requestWrapper = gcnew CefRequestWrapper(request);
             auto requestCallback = gcnew RequestCallback(callback);
 
-<<<<<<< HEAD
             return (cef_return_value_t)handler->OnBeforeResourceLoad(_browserControl, requestWrapper, gcnew CefFrameWrapper(frame, _browserAdapter), requestCallback);
-=======
-            return (cef_return_value_t)handler->OnBeforeResourceLoad(_browserControl, requestWrapper, frame->IsMain());
->>>>>>> 13669e1f
         }
 
         CefRefPtr<CefDownloadHandler> ClientAdapter::GetDownloadHandler()
@@ -642,10 +621,6 @@
             if(handler->OnFileDialog(_browserControl, (CefFileDialogMode)mode, StringUtils::ToClr(title), StringUtils::ToClr(default_file_path), StringUtils::ToClr(accept_filters), selected_accept_filter, filePaths))
             {
                 callback->Continue(selected_accept_filter, StringUtils::ToNative(filePaths));
-<<<<<<< HEAD
-=======
-
->>>>>>> 13669e1f
                 return true;
             }
 
